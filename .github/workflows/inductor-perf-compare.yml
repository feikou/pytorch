name: inductor-A100-perf-compare

on:
  push:
    tags:
      - ciflow/inductor-perf-compare/*
  workflow_dispatch:

concurrency:
  group: ${{ github.workflow }}-${{ github.event.pull_request.number || github.ref_name }}-${{ github.ref_type == 'branch' && github.sha }}-${{ github.event_name == 'workflow_dispatch' }}
  cancel-in-progress: true

jobs:
<<<<<<< HEAD
  linux-bionic-cuda11_8-py3_10-gcc7-inductor-build:
    name: cuda11.8-py3.10-gcc7-sm80
    uses: ./.github/workflows/_linux-build.yml
    with:
      build-environment: linux-bionic-cuda11.8-py3.10-gcc7-sm80
      docker-image-name: pytorch-linux-bionic-cuda11.8-cudnn8-py3-gcc7-inductor-benchmarks
=======
  linux-focal-cuda12_1-py3_10-gcc9-inductor-build:
    name: cuda12.1-py3.10-gcc9-sm80
    uses: ./.github/workflows/_linux-build.yml
    with:
      build-environment: linux-focal-cuda12.1-py3.10-gcc9-sm80
      docker-image-name: pytorch-linux-focal-cuda12.1-cudnn8-py3-gcc9-inductor-benchmarks
>>>>>>> 3577ae3e
      cuda-arch-list: '8.0'
      test-matrix: |
        { include: [
          { config: "inductor_huggingface_perf_compare", shard: 1, num_shards: 1, runner: "linux.gcp.a100" },
          { config: "inductor_timm_perf_compare", shard: 1, num_shards: 2, runner: "linux.gcp.a100" },
          { config: "inductor_timm_perf_compare", shard: 2, num_shards: 2, runner: "linux.gcp.a100" },
          { config: "inductor_torchbench_perf_compare", shard: 1, num_shards: 1, runner: "linux.gcp.a100" },
        ]}

<<<<<<< HEAD
  linux-bionic-cuda11_8-py3_10-gcc7-inductor-test:
    name: cuda11.8-py3.10-gcc7-sm80
    uses: ./.github/workflows/_linux-test.yml
    needs: linux-bionic-cuda11_8-py3_10-gcc7-inductor-build
    with:
      build-environment: linux-bionic-cuda11.8-py3.10-gcc7-sm80
      docker-image: ${{ needs.linux-bionic-cuda11_8-py3_10-gcc7-inductor-build.outputs.docker-image }}
      test-matrix: ${{ needs.linux-bionic-cuda11_8-py3_10-gcc7-inductor-build.outputs.test-matrix }}
      use-gha: anything-non-empty-to-use-gha
=======
  linux-focal-cuda12_1-py3_10-gcc9-inductor-test:
    name: cuda12.1-py3.10-gcc9-sm80
    uses: ./.github/workflows/_linux-test.yml
    needs: linux-focal-cuda12_1-py3_10-gcc9-inductor-build
    with:
      build-environment: linux-focal-cuda12.1-py3.10-gcc9-sm80
      docker-image: ${{ needs.linux-focal-cuda12_1-py3_10-gcc9-inductor-build.outputs.docker-image }}
      test-matrix: ${{ needs.linux-focal-cuda12_1-py3_10-gcc9-inductor-build.outputs.test-matrix }}
      use-gha: anything-non-empty-to-use-gha
    secrets:
      HUGGING_FACE_HUB_TOKEN: ${{ secrets.HUGGING_FACE_HUB_TOKEN }}
>>>>>>> 3577ae3e
<|MERGE_RESOLUTION|>--- conflicted
+++ resolved
@@ -11,21 +11,12 @@
   cancel-in-progress: true
 
 jobs:
-<<<<<<< HEAD
-  linux-bionic-cuda11_8-py3_10-gcc7-inductor-build:
-    name: cuda11.8-py3.10-gcc7-sm80
-    uses: ./.github/workflows/_linux-build.yml
-    with:
-      build-environment: linux-bionic-cuda11.8-py3.10-gcc7-sm80
-      docker-image-name: pytorch-linux-bionic-cuda11.8-cudnn8-py3-gcc7-inductor-benchmarks
-=======
   linux-focal-cuda12_1-py3_10-gcc9-inductor-build:
     name: cuda12.1-py3.10-gcc9-sm80
     uses: ./.github/workflows/_linux-build.yml
     with:
       build-environment: linux-focal-cuda12.1-py3.10-gcc9-sm80
       docker-image-name: pytorch-linux-focal-cuda12.1-cudnn8-py3-gcc9-inductor-benchmarks
->>>>>>> 3577ae3e
       cuda-arch-list: '8.0'
       test-matrix: |
         { include: [
@@ -34,18 +25,9 @@
           { config: "inductor_timm_perf_compare", shard: 2, num_shards: 2, runner: "linux.gcp.a100" },
           { config: "inductor_torchbench_perf_compare", shard: 1, num_shards: 1, runner: "linux.gcp.a100" },
         ]}
+    secrets:
+      HUGGING_FACE_HUB_TOKEN: ${{ secrets.HUGGING_FACE_HUB_TOKEN }}
 
-<<<<<<< HEAD
-  linux-bionic-cuda11_8-py3_10-gcc7-inductor-test:
-    name: cuda11.8-py3.10-gcc7-sm80
-    uses: ./.github/workflows/_linux-test.yml
-    needs: linux-bionic-cuda11_8-py3_10-gcc7-inductor-build
-    with:
-      build-environment: linux-bionic-cuda11.8-py3.10-gcc7-sm80
-      docker-image: ${{ needs.linux-bionic-cuda11_8-py3_10-gcc7-inductor-build.outputs.docker-image }}
-      test-matrix: ${{ needs.linux-bionic-cuda11_8-py3_10-gcc7-inductor-build.outputs.test-matrix }}
-      use-gha: anything-non-empty-to-use-gha
-=======
   linux-focal-cuda12_1-py3_10-gcc9-inductor-test:
     name: cuda12.1-py3.10-gcc9-sm80
     uses: ./.github/workflows/_linux-test.yml
@@ -56,5 +38,4 @@
       test-matrix: ${{ needs.linux-focal-cuda12_1-py3_10-gcc9-inductor-build.outputs.test-matrix }}
       use-gha: anything-non-empty-to-use-gha
     secrets:
-      HUGGING_FACE_HUB_TOKEN: ${{ secrets.HUGGING_FACE_HUB_TOKEN }}
->>>>>>> 3577ae3e
+      HUGGING_FACE_HUB_TOKEN: ${{ secrets.HUGGING_FACE_HUB_TOKEN }}
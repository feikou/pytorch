--- conflicted
+++ resolved
@@ -93,12 +93,8 @@
 
 CuSparseDnVecDescriptor::CuSparseDnVecDescriptor(const Tensor& input) {
   // cuSPARSE doesn't support batched vectors
-<<<<<<< HEAD
-  TORCH_INTERNAL_ASSERT_DEBUG_ONLY(input.dim() == 1);
-=======
   TORCH_INTERNAL_ASSERT_DEBUG_ONLY(
       input.dim() == 1 || (input.dim() == 2 && input.size(-1) == 1));
->>>>>>> 0b2f68ea
 
   // cuSPARSE doesn't support non-contiguous vectors
   TORCH_INTERNAL_ASSERT_DEBUG_ONLY(input.is_contiguous());

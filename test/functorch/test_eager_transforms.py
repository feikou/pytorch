--- conflicted
+++ resolved
@@ -40,10 +40,7 @@
 from torch._ops import PyOperator
 from torch._functorch.utils import enable_autograd_function
 from torch.autograd.function import _set_autograd_function_extension_enabled
-<<<<<<< HEAD
 import torch.autograd.forward_ad as fwAD
-=======
->>>>>>> 60e196c2
 
 # NB: numpy is a testing dependency!
 import numpy as np
@@ -1091,7 +1088,6 @@
         grad(h, argnums=(0, 1))(x, grad_y)
 
 
-<<<<<<< HEAD
 class TestAutogradFunctionVmapAPI(TestCase):
     @_set_autograd_function_extension_enabled()
     def test_no_vmap_staticmethod(self, device):
@@ -1217,8 +1213,6 @@
         vmap(f)(x)
 
 
-=======
->>>>>>> 60e196c2
 class TestVmapOfGrad(TestCase):
     def test_per_sample_grads_inplace_view(self, device):
         def compute_loss(weight, x, t):
@@ -2171,13 +2165,13 @@
     def test_disable_fwd_grad_outside(self, device):
         x = torch.randn([], device=device)
         t = torch.ones_like(x)
-        with fwAD._enable_fwd_grad(False):
+        with fwAD._set_fwd_grad_enabled(False):
             _, y = jvp(torch.sin, (x,), (t,))
         self.assertEqual(y, x.cos())
 
     def test_disable_fwd_grad_inside(self, device):
         def f(x):
-            with fwAD._enable_fwd_grad(False):
+            with fwAD._set_fwd_grad_enabled(False):
                 shift = x ** 2
             return x ** 2 - shift
 
@@ -2190,13 +2184,13 @@
 
     def test_disable_fwd_grad_mixed(self, device):
         def f(x):
-            with fwAD._enable_fwd_grad(False):
+            with fwAD._set_fwd_grad_enabled(False):
                 shift = x ** 2
             return x ** 2 - shift
 
         x = torch.randn([], device=device)
         t = torch.ones_like(x)
-        with fwAD._enable_fwd_grad():
+        with fwAD._set_fwd_grad_enabled(True):
             _, y = jvp(f, (x,), (t,))
 
         self.assertEqual(y, 2 * x)
@@ -3951,14 +3945,11 @@
     globals(),
     only_for=only_for,
 )
-<<<<<<< HEAD
 instantiate_device_type_tests(
     TestAutogradFunctionVmapAPI,
     globals(),
     only_for=only_for,
 )
-=======
->>>>>>> 60e196c2
 instantiate_parametrized_tests(
     TestMakeFunctional,
 )

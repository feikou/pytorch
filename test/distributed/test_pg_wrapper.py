--- conflicted
+++ resolved
@@ -20,10 +20,6 @@
 )
 from torch.testing._internal.common_utils import (
     run_tests,
-<<<<<<< HEAD
-    TEST_WITH_TSAN,
-=======
->>>>>>> fccaa4a3
     TEST_WITH_DEV_DBG_ASAN,
 )
 

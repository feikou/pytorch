# Owner(s): ["module: dynamo"]
import contextlib
import functools

import torch

import torch._dynamo.test_case
import torch._dynamo.testing
import torch._functorch.config
import torch.utils._pytree as pytree
import torch.utils.checkpoint
from torch._dynamo.testing import normalize_gm
from torch._higher_order_ops.wrap import wrap

from torch.fx.experimental.symbolic_shapes import DimDynamic, ShapeEnv


class MockSubclass(torch.Tensor):
    @classmethod
    def __torch_function__(cls, func, types, args=(), kwargs=None):
        if kwargs is None:
            kwargs = {}
        return func(*args, **kwargs)


class EagerRecordGraphAndInputs:
    def __init__(self):
        self.graphs = []
        self.example_inputs = []

    def __call__(self, gm: torch.fx.GraphModule, example_inputs):
        self.graphs.append(gm)
        self.example_inputs.append(example_inputs)
        return gm


@contextlib.contextmanager
def preserve_subclass_config():
    old_subclass_set = set(torch._dynamo.config.traceable_tensor_subclasses)
    try:
        torch._dynamo.config.traceable_tensor_subclasses.add(MockSubclass)
        yield
    finally:
        torch._dynamo.config.traceable_tensor_subclasses.clear()
        torch._dynamo.config.traceable_tensor_subclasses.update(old_subclass_set)


class SubclassTests(torch._dynamo.test_case.TestCase):
    @classmethod
    def setUpClass(cls):
        super().setUpClass()
        cls._exit_stack.enter_context(preserve_subclass_config())

    @classmethod
    def tearDownClass(cls):
        cls._exit_stack.close()

    def test_torch_function_state_graph_break(self):
        @torch.compile(backend="eager")
        def fn(x):
            with torch._C.DisableTorchFunctionSubclass():
                torch._dynamo.graph_break()
                return torch._C._is_torch_function_enabled(), torch.add(x, 1.0)

        input = torch.ones(2, 2)
        res, _ = fn(input)
        self.assertFalse(res)

    def test_torch_function_state_tracing(self):
        @torch.compile(backend="eager", fullgraph=True)
        def fn(x):
            with torch._C.DisableTorchFunctionSubclass():
                torch.add(x, 1.0)

        input = torch.ones(2, 2)

        res = fn(input)

    def test_torch_function_state_guards(self):
        cnt = torch._dynamo.testing.CompileCounter()

        @torch.compile(backend=cnt, fullgraph=True)
        def fn(x):
            torch.add(x, 1.0)

        input = torch.ones(2, 2)

        with torch._C.DisableTorchFunctionSubclass():
            res = fn(input)

        res = fn(input)

        self.assertEqual(cnt.frame_count, 2)

    def test_return_subclass(self):
        @torch.compile(backend="eager", fullgraph=True)
        def fn(x):
            return MockSubclass(torch.add(x, 1.0))

        input = torch.ones(2, 2)

        res = fn(input)
        self.assertIsInstance(res, MockSubclass)

    def test_return_local_subclass(self):
        class LocalSubclass(torch.Tensor):
            @classmethod
            def __torch_function__(cls, func, types, args=(), kwargs=None):
                if kwargs is None:
                    kwargs = {}
                return func(*args, **kwargs)

        torch._dynamo.config.traceable_tensor_subclasses.add(LocalSubclass)

        @torch.compile(backend="eager", fullgraph=True)
        def fn(x):
            return LocalSubclass(torch.add(x, 1.0))

        input = torch.ones(2, 2)

        res = fn(input)
        self.assertIsInstance(res, LocalSubclass)

    def test_compile_with_fake_tensor_dynamic_dim(self):
        x = torch.randn([3, 4])

        def f(x):
            return torch.sin(x)

        def test_dynamic_dim(f, x, dim_dynamic, exp_frame_count, exp_op_count):
            torch._dynamo.reset()
            cnt = torch._dynamo.testing.CompileCounter()

            opt_f = torch.compile(f, backend=cnt, fullgraph=True)

            x1 = torch.rand_like(x)
            f(x)
            f(torch.randn([4, 3]))
            shape_env = ShapeEnv()
            with torch._subclasses.fake_tensor.FakeTensorMode(
                shape_env=shape_env
            ) as fake_mode:
                x_fake = fake_mode.from_tensor(
                    x, dynamic_dims=[dim_dynamic for i in range(x.dim())]
                )
                x1_fake = fake_mode.from_tensor(
                    x1, dynamic_dims=[dim_dynamic for i in range(x.dim())]
                )
                opt_f(x_fake)
                opt_f(x1_fake)

            self.assertEqual(cnt.frame_count, exp_frame_count)
            self.assertEqual(cnt.op_count, exp_op_count)

        test_dynamic_dim(f, x, DimDynamic.DYNAMIC, 1, 1)
        test_dynamic_dim(f, x, DimDynamic.DUCK, 1, 1)
        test_dynamic_dim(f, x, DimDynamic.STATIC, 1, 1)

    def test_compile_with_fake_tensor_automatic_dynamic(self):
        def f(x):
            return torch.sin(x)

        def test_automatic_dynamic(f, inps, dim_dynamic, exp_frame_count, exp_op_count):
            torch._dynamo.reset()
            cnt = torch._dynamo.testing.CompileCounter()
            opt_f = torch.compile(f, backend=cnt, fullgraph=True)

            shape_env = ShapeEnv()
            with torch._subclasses.fake_tensor.FakeTensorMode(
                shape_env=shape_env
            ) as fake_mode:
                for inp in inps:
                    fake_inp = fake_mode.from_tensor(
                        inp, dynamic_dims=[dim_dynamic for i in range(x.dim())]
                    )
                    opt_f(fake_inp)
            self.assertEqual(cnt.frame_count, exp_frame_count)
            self.assertEqual(cnt.op_count, exp_op_count)

        x = torch.randn([3, 4])
        y = torch.randn([4, 5])
        z = torch.randn([5, 6])
        a = torch.randn([3, 5])
        b = torch.randn([4, 4])
        # When inputs' DimDynamic is DYNAMIC or DUCK, the inputs
        # to opt_f will be tensors with SymInt sizes. Dynamo will treat input
        # as dynamic automatically and will only compile once
        for dim_dynamic in [DimDynamic.DYNAMIC, DimDynamic.DUCK]:
            test_automatic_dynamic(f, [x, y, z], dim_dynamic, 1, 1)
            test_automatic_dynamic(f, [x, a, z], dim_dynamic, 1, 1)
            test_automatic_dynamic(f, [x, b, z], dim_dynamic, 1, 1)

        for dim_dynamic in [DimDynamic.STATIC]:
            # Recompile once, first with dim 0 and 1 become Dynamic
            test_automatic_dynamic(f, [x, y, z], dim_dynamic, 2, 2)
            # Recompile 2 times, first with dim 1 become Dynamic, second with dim 0 becomes Dynamic.
            test_automatic_dynamic(f, [x, a, z], dim_dynamic, 3, 3)
            # Recompile 2 times, first with dim 0 become Dynamic, second with dim 1 becomes Dynamic.
            test_automatic_dynamic(f, [x, b, z], dim_dynamic, 3, 3)

    def test_compile_with_functionalization(self):
        x = torch.randn([3, 4])
        x_clone = x.clone()
        x_clone2 = x.clone()
        backend = EagerRecordGraphAndInputs()
        cnt = torch._dynamo.testing.CompileCounterWithBackend(backend)

        @torch.compile(backend=cnt, fullgraph=True)
        def f(x):
            return x.add_(1.0) + torch.nn.functional.relu_(x)

        f_out = f(x)
        self.assertEqual(cnt.frame_count, 1)
        self.assertEqual(cnt.op_count, 3)
        self.assertEqual(len(backend.graphs), 1)
        self.assertEqual(len(backend.example_inputs), 1)

        expected = """\
class GraphModule(torch.nn.Module):
    def forward(self, L_x_ : torch.Tensor):
        l_x_ = L_x_

        add_ = l_x_.add_(1.0)
        relu_ = torch.relu_(l_x_);  l_x_ = None
        add = add_ + relu_;  add_ = relu_ = None
        return (add,)
"""
        actual = normalize_gm(backend.graphs[0].print_readable(print_output=False))
        self.assertEqual(actual, expected)

        ff = torch.func.functionalize(f)
        ff_out = ff(x_clone)

        self.assertEqual(cnt.frame_count, 2)
        self.assertEqual(cnt.op_count, 6)
        self.assertEqual(len(backend.graphs), 2)
        self.assertEqual(len(backend.example_inputs), 2)
        actual = normalize_gm(backend.graphs[1].print_readable(print_output=False))
        self.assertEqual(actual, expected)
        self.assertTrue(torch._is_functional_tensor(backend.example_inputs[1][0]))

        # Cannot re-use the version from AOTAutograd, since that uses python functional tensors.
        def to_fun(x):
            x_functional = torch._to_functional_tensor(x)
            torch._mirror_autograd_meta_to(x, x_functional)
            return x_functional

        def aot_f_wrapper(func):
            @functools.wraps(func)
            def wrapper(*args, **kwargs):
                torch._enable_functionalization(reapply_views=False)
                try:
                    func_args = pytree.tree_map(to_fun, args)
                    func_kwargs = pytree.tree_map(to_fun, kwargs)
                    return func(*func_args, **func_kwargs)
                finally:
                    torch._disable_functionalization()

            return wrapper

        aot_ff = aot_f_wrapper(f)
        aot_ff_out = aot_ff(x_clone2)

        self.assertEqual(cnt.frame_count, 3)
        self.assertEqual(cnt.op_count, 9)
        self.assertEqual(len(backend.graphs), 3)
        self.assertEqual(len(backend.example_inputs), 3)
        actual = normalize_gm(backend.graphs[2].print_readable(print_output=False))
        self.assertEqual(actual, expected)
        self.assertTrue(torch._is_functional_tensor(backend.example_inputs[1][0]))

        self.assertEqual(f_out, ff_out)
        self.assertEqual(f_out, aot_ff_out)

        try:
            torch._enable_functionalization(reapply_views=False)
            xf = pytree.tree_map(to_fun, x)
            x_view = xf.t()
            with self.assertRaisesRegex(RuntimeError, "Cannot safely fakify a view"):
                f(x_view)
        finally:
            torch._disable_functionalization()

    def test_compile_higher_order_with_functionalization(self):
        backend = EagerRecordGraphAndInputs()
        cnt = torch._dynamo.testing.CompileCounterWithBackend(backend)

        @torch.compile(backend=cnt, fullgraph=True)
        def f(x):
            return wrap(lambda x: x.add_(1.0), x)

        def check_count_and_graph(
            exp_frame_count, exp_op_count, exp_n_graph, exp_graph
        ):
            self.assertEqual(cnt.frame_count, exp_frame_count)
            self.assertEqual(cnt.op_count, exp_op_count)
            self.assertEqual(len(backend.graphs), exp_n_graph)
            actual = normalize_gm(
                backend.graphs[exp_n_graph - 1].print_readable(print_output=False)
            )
            self.assertExpectedInline(actual, exp_graph)

        t = torch.randn([3, 4])
        t_clone = t.clone()
        t_clone2 = t.clone()
        f(t)

        expected_graph = """\
class GraphModule(torch.nn.Module):
    def forward(self, L_x_ : torch.Tensor):
        l_x_ = L_x_

        wrap_body_0 = self.wrap_body_0
        wrap = torch._higher_order_ops.wrap.wrap(wrap_body_0, l_x_);  wrap_body_0 = l_x_ = None
        return (wrap,)

    class GraphModule(torch.nn.Module):
        def forward(self, l_x_):
            add_ = l_x_.add_(1.0);  l_x_ = None
            return add_
"""
        check_count_and_graph(1, 1, 1, expected_graph)

        ff = torch.func.functionalize(f)
        ff_out = ff(t_clone)
        # frame count and op count are incremented due to re-compilation
        check_count_and_graph(2, 2, 2, expected_graph)

        try:
            x = torch._to_functional_tensor(t_clone2)
            torch._mirror_autograd_meta_to(t_clone2, x)
            torch._enable_functionalization(reapply_views=False)
            aot_f_out = f(x)
        finally:
            torch._disable_functionalization()

        # frame count and op count are incremented due to re-compilation
        check_count_and_graph(3, 3, 3, expected_graph)

    def test_wrapper_subclass_guards_on_inner_tensor(self):
        # Holds an inner tensor, that has a distinct shape from the outer wrapper tensor.
        # Also adds additional guards on the inner tensor's sizes.
        # When the first input to an op has x.shape[0] > 5, we insert an extra add node.
        class DoubleSizeMaybeAddGeThreeTensor(torch.Tensor):
            @staticmethod
            def __new__(cls, inner):
                # Double the outer-most dimension
                outer_shape = (inner.shape[0] * 2,) + inner.shape[1:]
                return torch.Tensor._make_wrapper_subclass(
                    # TODO: right now, _make_wrapper_subclass's dynamic shape interaction is not great.
                    # Calling the overload that has kwargs causes us to go down the first overload path,
                    # which will **always** specialize sizes.
                    # We should probably eventually fix this so that the first overload can just handle dynamic shapes.
                    cls,
                    outer_shape,
                    inner.stride(),
                    None,
                    None,
                    inner.dtype,
                    inner.layout,
                    inner.device,
                    False,
                    inner.requires_grad,
                )

            def __init__(self, inner):
                self.inner_elem = inner

            def __tensor_flatten__(self):
                return ["inner_elem"], None

            @staticmethod
            def __tensor_unflatten__(inner_tensors, _):
                return DoubleSizeMaybeAddGeThreeTensor(inner_tensors["inner_elem"])

            def __repr__(self):
                return f"DoubleSizeMayberAddGeThreeTensor({repr(self.inner_elem)})"

            @classmethod
            def __torch_dispatch__(cls, func, types, args=(), kwargs=None):
                if kwargs is None:
                    kwargs = {}

                args_inner = torch.utils._pytree.tree_map_only(
                    DoubleSizeMaybeAddGeThreeTensor, lambda x: x.inner_elem, args
                )
                out_inner = func(*args_inner, **kwargs)

                # Add guards on the  inner tensor's sizes
                if args_inner[0].shape[0] > 3:
                    out_inner += 2

                return DoubleSizeMaybeAddGeThreeTensor(out_inner)

        lower_bound_str = None
        upper_bound_str = None
        curr_var_to_val = None
        curr_var_to_sources = None

        def backend(gm, args):
            print(gm.code)
            context = torch._guards.TracingContext.get()
            val_to_guards = list(context.fake_mode.shape_env.var_to_guards.values())

            # Grab info on sources and guards from the shapenv
            nonlocal lower_bound_str
            nonlocal upper_bound_str
            nonlocal curr_var_to_val
            nonlocal curr_var_to_sources

            lower_bound_str = str(val_to_guards[0][0].expr)
            upper_bound_str = str(val_to_guards[0][1].expr)
            curr_var_to_val = {
                str(k): v for k, v in context.fake_mode.shape_env.var_to_val.items()
            }
            curr_var_to_sources = {
                str(k): v[0].name()
                for k, v in context.fake_mode.shape_env.var_to_sources.items()
            }
            return gm

        @torch.compile(backend=backend)
        def fn(x):
            if x.shape[0] < 10:
                return torch.mul(x, x)
            else:
                return torch.div(x, x)

        inp = torch.ones(4, 4)

        x = DoubleSizeMaybeAddGeThreeTensor(inp)
        torch._dynamo.mark_dynamic(x, 0)
        res = fn(x)
        # During fakeifying, we end up allocating a separate symint
        # for the outer and inner tensor (in this test, s0 is unused).
        expected_var_to_val = {
            "s0": 8,
            "s1": 4,
        }
        expected_var_to_sources = {
            "s0": "L['x'].size()[0]",
            "s1": "L['x'].inner_elem.size()[0]",
        }
        # lower bound comes from code underneath torch_dispatch  (operating on the inner tensor size)
        expected_lower_bound = "s1 > 3"
        # upper bound comes from user code (operating on the wrapper size)
        expected_upper_bound = "2*s1 < 10"
        self.assertEqual(curr_var_to_val, expected_var_to_val)
        self.assertEqual(curr_var_to_sources, expected_var_to_sources)
        self.assertEqual(lower_bound_str, expected_lower_bound)
        self.assertEqual(upper_bound_str, expected_upper_bound)

    def test_recompile_with_symbool_inputs(self):
        def f(pred: bool):
            if pred:
                return torch.ones([3, 4])
            else:
                return torch.ones([4, 3])

        def test_recompilation(
            f, x, sizes, exp_graphs, exp_frame_count, exp_shape_env_guards
        ):
            torch._dynamo.reset()
            shape_env = ShapeEnv()
            backend = torch._dynamo.testing.EagerAndRecordGraphs()
            cnt = torch._dynamo.testing.CompileCounterWithBackend(backend)
            f_cond = torch.compile(f, backend=cnt, fullgraph=True)
            with torch._subclasses.fake_tensor.FakeTensorMode(
                shape_env=shape_env
            ) as fake_mode:
                fake_inp = fake_mode.from_tensor(
                    x, dynamic_dims=[DimDynamic.DYNAMIC for i in range(x.dim())]
                )
                for i, size in enumerate(sizes):
                    pred = fake_inp.size(0) == size
                    actual_guard_str = [str(guard.expr) for guard in shape_env.guards]
                    f_cond(pred)
                    actual = normalize_gm(
                        backend.graphs[exp_frame_count[i] - 1].print_readable(
                            print_output=False
                        )
                    )
                    actual_guard_str = [str(guard.expr) for guard in shape_env.guards]
                    self.assertExpectedInline(actual, exp_graphs[i])
                    self.assertEqual(cnt.frame_count, exp_frame_count[i])
                    self.assertEqual(actual_guard_str, exp_shape_env_guards[i])

        true_graph = """\
class GraphModule(torch.nn.Module):
    def forward(self):
        ones = torch.ones([3, 4])
        return (ones,)
"""
        false_graph = """\
class GraphModule(torch.nn.Module):
    def forward(self):
        ones = torch.ones([4, 3])
        return (ones,)
"""
        test_recompilation(
            f,
            torch.randn([3, 4]),
            [3, 3, 4, 5],
            exp_graphs=[true_graph, true_graph, false_graph, false_graph],
            exp_frame_count=[1, 1, 2, 2],
            exp_shape_env_guards=[
<<<<<<< HEAD
                # s0 is specialized and guarded in outter shape_env when dynamo traces the if-statement in fn
=======
>>>>>>> 61a4b60d
                ["Eq(s0, 3)"],
                ["Eq(s0, 3)"],
                ["Eq(s0, 3)"],
                ["Eq(s0, 3)"],
            ],
        )

        test_recompilation(
            f,
            torch.randn([3, 4]),
            [4, 5, 3, 3],
            exp_graphs=[false_graph, false_graph, true_graph, true_graph],
            exp_frame_count=[1, 1, 2, 2],
            exp_shape_env_guards=[
<<<<<<< HEAD
                # s0 is specialized and guarded in outter shape_env when dynamo traces the if-statement in fn
                ["Ne(s0, 4)"],
                # the second guard Ne(...) basically means Ne(s0, 5). It has a Picewise call because
                # dynamo creates a symint with symbool with Piecewise. At guard checking time, dynamo tries to evalute
                # the Ne(...) expression to determine if the guard fails or not. Ne(...) guard is added because of that.
                ["Ne(s0, 4)", "Ne(Piecewise((1, Eq(s0, 5)), (0, True)), 1)"],
                # Eq(...) guard is added due to the same reason as above. But this time the guard fails and dynamo triggers
                # a re-compilation and add a Eq(s0, 3) guard when evaluting the if-statement in fn.
                [
                    "Ne(s0, 4)",
                    "Ne(Piecewise((1, Eq(s0, 5)), (0, True)), 1)",
                    "Eq(Piecewise((1, Eq(s0, 3)), (0, True)), 1)",
                    "Eq(s0, 3)",
                ],
                [
                    "Ne(s0, 4)",
                    "Ne(Piecewise((1, Eq(s0, 5)), (0, True)), 1)",
                    "Eq(Piecewise((1, Eq(s0, 3)), (0, True)), 1)",
                    "Eq(s0, 3)",
                ],
=======
                ["Ne(s0, 4)"],
                ["Ne(s0, 4)"],
                ["Ne(s0, 4)", "Eq(s0, 3)"],
                ["Ne(s0, 4)", "Eq(s0, 3)"],
>>>>>>> 61a4b60d
            ],
        )


if __name__ == "__main__":
    from torch._dynamo.test_case import run_tests

    run_tests()<|MERGE_RESOLUTION|>--- conflicted
+++ resolved
@@ -473,7 +473,6 @@
                 )
                 for i, size in enumerate(sizes):
                     pred = fake_inp.size(0) == size
-                    actual_guard_str = [str(guard.expr) for guard in shape_env.guards]
                     f_cond(pred)
                     actual = normalize_gm(
                         backend.graphs[exp_frame_count[i] - 1].print_readable(
@@ -504,10 +503,6 @@
             exp_graphs=[true_graph, true_graph, false_graph, false_graph],
             exp_frame_count=[1, 1, 2, 2],
             exp_shape_env_guards=[
-<<<<<<< HEAD
-                # s0 is specialized and guarded in outter shape_env when dynamo traces the if-statement in fn
-=======
->>>>>>> 61a4b60d
                 ["Eq(s0, 3)"],
                 ["Eq(s0, 3)"],
                 ["Eq(s0, 3)"],
@@ -522,33 +517,10 @@
             exp_graphs=[false_graph, false_graph, true_graph, true_graph],
             exp_frame_count=[1, 1, 2, 2],
             exp_shape_env_guards=[
-<<<<<<< HEAD
-                # s0 is specialized and guarded in outter shape_env when dynamo traces the if-statement in fn
-                ["Ne(s0, 4)"],
-                # the second guard Ne(...) basically means Ne(s0, 5). It has a Picewise call because
-                # dynamo creates a symint with symbool with Piecewise. At guard checking time, dynamo tries to evalute
-                # the Ne(...) expression to determine if the guard fails or not. Ne(...) guard is added because of that.
-                ["Ne(s0, 4)", "Ne(Piecewise((1, Eq(s0, 5)), (0, True)), 1)"],
-                # Eq(...) guard is added due to the same reason as above. But this time the guard fails and dynamo triggers
-                # a re-compilation and add a Eq(s0, 3) guard when evaluting the if-statement in fn.
-                [
-                    "Ne(s0, 4)",
-                    "Ne(Piecewise((1, Eq(s0, 5)), (0, True)), 1)",
-                    "Eq(Piecewise((1, Eq(s0, 3)), (0, True)), 1)",
-                    "Eq(s0, 3)",
-                ],
-                [
-                    "Ne(s0, 4)",
-                    "Ne(Piecewise((1, Eq(s0, 5)), (0, True)), 1)",
-                    "Eq(Piecewise((1, Eq(s0, 3)), (0, True)), 1)",
-                    "Eq(s0, 3)",
-                ],
-=======
                 ["Ne(s0, 4)"],
                 ["Ne(s0, 4)"],
                 ["Ne(s0, 4)", "Eq(s0, 3)"],
                 ["Ne(s0, 4)", "Eq(s0, 3)"],
->>>>>>> 61a4b60d
             ],
         )
 

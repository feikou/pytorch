--- conflicted
+++ resolved
@@ -209,9 +209,6 @@
       return c10::make_optional(data_);
     }
     auto* node = toSymNodeImplUnowned();
-<<<<<<< HEAD
-    return node->constant_int();
-=======
     int64_t c = node->large_negative_int();
     if (c != 0) {
       return c10::make_optional(c);
@@ -221,7 +218,6 @@
       return d;
     }
     return c10::nullopt;
->>>>>>> 163da800
   }
 
   // Return whether the integer is directly coercible to a SymInt

#define PY_SSIZE_T_CLEAN
#include <c10/util/flat_hash_map.h>
#include <torch/csrc/autograd/grad_mode.h>
#include <torch/csrc/dynamo/guards.h>
#include <torch/csrc/utils/disable_torch_function.h>
#include <torch/csrc/utils/python_compat.h>
#include <torch/csrc/utils/python_numbers.h>
#include <torch/csrc/utils/python_symnode.h>
#include <torch/extension.h>
#include <sstream>

namespace {

struct LocalState {
  // TLS state that changes operators
  c10::impl::LocalDispatchKeySet dispatch_modifier;
  bool grad_mode_enabled;

  at::DispatchKeySet apply(at::DispatchKeySet ks) const {
    return (ks | dispatch_modifier.included_) - dispatch_modifier.excluded_;
  }

  LocalState()
      : dispatch_modifier(c10::impl::tls_local_dispatch_key_set()),
        grad_mode_enabled(at::GradMode::is_enabled()) {}
};

class TensorCheck {
 public:
  TensorCheck(
      const LocalState& state,
      PyTypeObject* pt,
      const at::Tensor& v,
      std::vector<std::optional<c10::SymInt>> dynamic_dims_sizes,
      std::vector<std::optional<c10::SymInt>> dynamic_dims_strides)
      : pytype(pt),
        dispatch_key_(state.apply(v.key_set()).raw_repr()),
        dtype_(v.dtype().toScalarType()),
        device_index_(v.device().index()),
        requires_grad_(v.requires_grad()),
        sizes_(std::move(dynamic_dims_sizes)),
        strides_(std::move(dynamic_dims_strides)),
        dim_(static_cast<int64_t>(sizes_.size())) {
    // TODO(voz): In cases where sizes_ and strides_ are fully dynamic, should
    // we just treat this as optional?
  }

  // See note in guards.py [Note - On Export Tensor Guards]
  // Logic parallel to here must be maintained in python
  bool check(const LocalState& state, const at::Tensor& v) {
    if (dispatch_key_ != state.apply(v.key_set()).raw_repr() ||
        dtype_ != v.dtype().toScalarType() ||
        device_index_ != v.device().index() ||
        requires_grad_ != v.requires_grad()) {
      return false;
    }
    auto ndim = v.ndimension();
    if (ndim != dim_) {
      return false;
    }
    const auto& sizes = v.sym_sizes();
    const auto& strides = v.sym_strides();
    for (auto i : c10::irange(ndim)) {
      auto known_size = sizes_[i];
      auto known_stride = strides_[i];
      if (known_size.has_value()) {
        if (known_size.value() != sizes[i]) {
          return false;
        }
      }
      if (known_stride.has_value()) {
        if (known_stride.value() != strides[i]) {
          return false;
        }
      }
    }
    return true;
  }

  std::string check_verbose(
      const LocalState& state,
      const at::Tensor& v,
      const std::string& tensor_name) {
    std::stringstream fail_reason;
    fail_reason << "tensor '" << tensor_name << "' ";
    if (dispatch_key_ != state.apply(v.key_set()).raw_repr()) {
      // return fmt::format("tensor dispatch key mismatch. expected {}, actual
      // {}", dispatch_key_, state.apply(v.key_set()).raw_repr());
      fail_reason << "dispatch key set mismatch. expected "
                  << c10::DispatchKeySet(
                         c10::DispatchKeySet::RAW, dispatch_key_)
                  << ", actual " << state.apply(v.key_set());
      return fail_reason.str();
    } else if (dtype_ != v.dtype().toScalarType()) {
      // return fmt::format("tensor dtype mismatch. expected {}, actual {}",
      // dtype_, v.dtype().toScalarType());
      fail_reason << "dtype mismatch. expected " << dtype_ << ", actual "
                  << v.dtype().toScalarType();
      return fail_reason.str();
    } else if (device_index_ != v.device().index()) {
      fail_reason
          << "Tensor device index mismatch. Expected device index to be "
          << device_index_ << ", actual " << v.device().index();
      return fail_reason.str();
    } else if (requires_grad_ != v.requires_grad()) {
      // return fmt::format("tensor requires_grad mismatch. expected {}",
      // requires_grad_);
      fail_reason << "requires_grad mismatch. expected requires_grad="
                  << requires_grad_;
      return fail_reason.str();
    }
    auto ndim = v.ndimension();
    if (ndim != dim_) {
      // return fmt::format("tensor rank mismatch. expected {}, actual {}",
      // sizes_.size(), ndim);
      fail_reason << "rank mismatch. expected " << sizes_.size() << ", actual "
                  << ndim;
      return fail_reason.str();
    }
    const auto& sizes = v.sym_sizes();
    const auto& strides = v.sym_strides();
    for (auto i : c10::irange(ndim)) {
      auto known_size = sizes_[i];
      auto known_stride = strides_[i];
      if (known_size.has_value() && (known_size.value() != sizes[i])) {
        fail_reason << "size mismatch at index " << i << ". expected "
                    << known_size.value() << ", actual " << sizes[i];
        return fail_reason.str();
      }
      if (known_stride.has_value() && known_stride.value() != strides[i]) {
        fail_reason << "stride mismatch at index " << i << ". expected "
                    << known_stride.value() << ", actual " << strides[i];
        return fail_reason.str();
      }
    }
    return "";
  }

  PyTypeObject* pytype;

 private:
  uint64_t dispatch_key_; // DispatchKeySet includes device/layout
  at::ScalarType dtype_;
  // Note(voz): While dispatch_key_ is sufficiently representative of a device
  // In that keys are more granular AND device specific - they do not
  // necessarily capture device indices correctly.
  at::DeviceIndex device_index_;
  bool requires_grad_;
  // NB: These are unset if dynamic shapes is enabled.
  std::vector<std::optional<c10::SymInt>> sizes_;
  std::vector<std::optional<c10::SymInt>> strides_;
  // Not strictly required for dense tensors, but nested tensors need it.
  int64_t dim_;
};

typedef std::vector<TensorCheck> ChecksList;

typedef struct {
  PyObject_HEAD;
  ChecksList* checks;
} TensorGuards;

static void TensorGuards_dealloc(TensorGuards* self) {
  if (self->checks != nullptr) {
    delete self->checks;
    self->checks = nullptr;
  }
  Py_TYPE(self)->tp_free((PyObject*)self);
}

static PyObject* TensorGuards_new(
    PyTypeObject* type,
    PyObject* args,
    PyObject* kwds) {
  TensorGuards* self = (TensorGuards*)type->tp_alloc(type, 0);
  if (self != nullptr) {
    self->checks = new ChecksList();
  }
  return (PyObject*)self;
}

static std::vector<std::optional<c10::SymInt>> wrapIntegersInOptional(
    const c10::SymIntArrayRef& intArray) {
  std::vector<std::optional<c10::SymInt>> optVec(intArray.size());
  std::transform(
<<<<<<< HEAD
      intArray.begin(), intArray.end(), optVec.begin(), [](c10::SymInt value) {
        return std::make_optional(value);
      });
=======
      intArray.begin(),
      intArray.end(),
      optVec.begin(),
      [](const c10::SymInt& value) { return std::make_optional(value); });
>>>>>>> bc49b1e5
  return optVec;
}

static std::vector<std::optional<c10::SymInt>> pyListToVecOptInt(
    PyObject* pyList) {
  std::vector<std::optional<c10::SymInt>> vec;
  Py_ssize_t size = PyList_Size(pyList);
  for (Py_ssize_t i = 0; i < size; i++) {
    PyObject* item = PyList_GetItem(pyList, i);
    auto handle = py::handle(item);
    if (item == Py_None) {
      vec.emplace_back(std::nullopt);
    } else if (torch::is_symint(handle)) {
      vec.emplace_back(py::cast<c10::SymInt>(handle));
    } else {
      int64_t value = PyLong_AsLongLong(item);
      if (value == -1 && PyErr_Occurred()) {
        PyErr_SetString(
            PyExc_TypeError,
            "Size or stride list item is not a valid integer.");
        TORCH_CHECK(false, "Size or stride list item is not a valid integer.");
      }
      vec.emplace_back(c10::SymInt(value));
    }
  }
  return vec;
}

static std::vector<std::vector<std::optional<c10::SymInt>>> get_dynamic_dims(
    PyObject* dynamic_dims_py) {
  std::vector<std::vector<std::optional<c10::SymInt>>> per_tensor_dynamic_dims;
  if (dynamic_dims_py != Py_None) {
    Py_ssize_t size = PyList_Size(dynamic_dims_py);
    for (Py_ssize_t i = 0; i < size; i++) {
      PyObject* py_list = PyList_GetItem(dynamic_dims_py, i);
      std::vector<std::optional<c10::SymInt>> vec = pyListToVecOptInt(py_list);
      per_tensor_dynamic_dims.push_back(std::move(vec));
    }
  }
  return per_tensor_dynamic_dims;
}

static int TensorGuards_init(
    TensorGuards* self,
    PyObject* args,
    PyObject* kwds) {
  if (!PyTuple_CheckExact(args)) {
    PyErr_SetString(PyExc_TypeError, "expected tuple()");
    return -1;
  }
  // Top level structure is List[List[Union[int, None]]]
  PyObject* dynamic_dims_sizes_py =
      PyDict_GetItemString(kwds, "dynamic_dims_sizes");
  if (dynamic_dims_sizes_py == nullptr) {
    PyErr_SetString(PyExc_TypeError, "missing dynamic_dims_sizes=...");
    return -1;
  }
  PyObject* dynamic_dims_strides_py =
      PyDict_GetItemString(kwds, "dynamic_dims_strides");
  if (dynamic_dims_strides_py == nullptr) {
    PyErr_SetString(PyExc_TypeError, "missing dynamic_dims_strides=...");
    return -1;
  }

  // dynamic_dims_strides/sizes_py is None when dynamic_shapes=False - this is
  // an optimization to avoid invoking .size()/.stride() in python needlessly
  std::vector<std::vector<std::optional<c10::SymInt>>>
      per_tensor_dynamic_dims_sizes = get_dynamic_dims(dynamic_dims_sizes_py);
  std::vector<std::vector<std::optional<c10::SymInt>>>
      per_tensor_dynamic_dims_strides =
          get_dynamic_dims(dynamic_dims_strides_py);

  auto& checks = *self->checks;
  auto len = PyTuple_GET_SIZE(args);
  checks.reserve(len);
  LocalState state;

  for (auto i : c10::irange(len)) {
    PyObject* item = PyTuple_GET_ITEM(args, i);
    if (!THPVariable_CheckExact(item) && !THPVariable_Check(item)) {
      PyErr_SetString(PyExc_TypeError, "expected Tensor()");
      return -1;
    }
    auto tensor = THPVariable_Unpack(item);
    std::vector<std::optional<c10::SymInt>> tensor_dims_size =
        per_tensor_dynamic_dims_sizes.empty()
        ? wrapIntegersInOptional(tensor.sym_sizes())
        : per_tensor_dynamic_dims_sizes[i];
    std::vector<std::optional<c10::SymInt>> tensor_dims_stride =
        per_tensor_dynamic_dims_strides.empty()
        ? wrapIntegersInOptional(tensor.sym_strides())
        : per_tensor_dynamic_dims_strides[i];

    checks.emplace_back(
        state,
        Py_TYPE(item),
        std::move(tensor),
        std::move(tensor_dims_size),
        std::move(tensor_dims_stride));
  }
  return 0;
}

PyObject* TensorGuards_check(
    TensorGuards* self,
    PyObject* args,
    PyObject* kwargs) {
  if (!PyTuple_CheckExact(args)) {
    PyErr_SetString(PyExc_TypeError, "expected tuple()");
    return nullptr;
  }
  auto& checks = *self->checks;
  auto len = PyTuple_GET_SIZE(args);

  // kwargs is just ignored here

  if (static_cast<decltype(len)>(checks.size()) != len) {
    PyErr_SetString(PyExc_TypeError, "wrong length");
    return nullptr;
  }

  LocalState state;
  // Note - all the tensors that make it to guards must be unique. Dynamo
  // builder handles guarding for positive aliases (X is Y). However, we do not
  // create guards for negative alias (X is not Y) as that is an N^2
  // relationship. Instead, we rely on the uniqueness upstream to verify, at
  // check_fn time (this function).
  ska::flat_hash_map<PyObject*, std::nullptr_t> unique_tensors;
  for (auto i : c10::irange(len)) {
    PyObject* item = PyTuple_GET_ITEM(args, i);

    if (Py_TYPE(item) != checks[i].pytype) {
      Py_RETURN_FALSE;
    }
    auto insertion = unique_tensors.insert({item, nullptr});
    if (!insertion.second) {
      // Violates uniqueness
      Py_RETURN_FALSE;
    }
    if (!checks[i].check(state, THPVariable_Unpack(item))) {
      Py_RETURN_FALSE;
    }
  }

  Py_RETURN_TRUE;
}

PyObject* TensorGuards_check_verbose(
    TensorGuards* self,
    PyObject* args,
    PyObject* kwargs) {
  if (!PyTuple_CheckExact(args)) {
    PyErr_SetString(PyExc_TypeError, "expected tuple()");
    return nullptr;
  }
  auto& checks = *self->checks;
  auto len = PyTuple_GET_SIZE(args);

  if (static_cast<decltype(len)>(checks.size()) != len) {
    PyErr_SetString(PyExc_TypeError, "wrong length");
    return nullptr;
  }

  PyObject* tensor_check_names_py =
      PyDict_GetItemString(kwargs, "tensor_check_names");
  if (tensor_check_names_py == nullptr) {
    PyErr_SetString(PyExc_TypeError, "missing tensor_check_names kwarg");
    return nullptr;
  }

  if (!PyList_Check(tensor_check_names_py)) {
    PyErr_SetString(PyExc_TypeError, "tensor_check_names kwarg must be a list");
    return nullptr;
  }

  auto names_size = PyList_Size(tensor_check_names_py);
  if (names_size != static_cast<decltype(names_size)>(checks.size())) {
    PyErr_SetString(
        PyExc_TypeError,
        "tensor_check_names should be the same size as # tensors");
    return nullptr;
  }

  std::vector<std::string> tensor_check_names;
  tensor_check_names.reserve(names_size);
  for (auto i : c10::irange(names_size)) {
    PyObject* value = PyList_GetItem(tensor_check_names_py, i);
    if (!PyUnicode_Check(value)) {
      PyErr_SetString(
          PyExc_TypeError, "tensor_check_names must only contain strings");
      return nullptr;
    }
    tensor_check_names.emplace_back(PyUnicode_AsUTF8(value));
  }

  LocalState state;
  ska::flat_hash_map<PyObject*, std::nullptr_t> unique_tensors;
  for (auto i : c10::irange(len)) {
    PyObject* item = PyTuple_GET_ITEM(args, i);
    if (Py_TYPE(item) != checks[i].pytype) {
      std::stringstream fail_reason;
      PyObject* type_str = PyObject_Str(PyObject_Type(item));
      fail_reason << "expected type of '" << tensor_check_names[i]
                  << "' to be a tensor type, ";
      if (!type_str) {
        fail_reason << "but found a different type";
      } else {
        fail_reason << "' but found " << PyUnicode_AsUTF8(type_str);
      }
      return Py_BuildValue("s", fail_reason.str().c_str());
    }

    auto insertion = unique_tensors.insert({item, nullptr});
    if (!insertion.second) {
      std::stringstream fail_reason;
      fail_reason << "Duplicate tensor found where not expected! ";
      fail_reason << tensor_check_names[i]
                  << "should not alias to anything, but is aliased";
      return Py_BuildValue("s", fail_reason.str().c_str());
    }
    std::string fail_reason = checks[i].check_verbose(
        state, THPVariable_Unpack(item), tensor_check_names[i]);
    if (fail_reason.length() > 0) {
      return Py_BuildValue("s", fail_reason.c_str());
    }
  }

  Py_RETURN_TRUE;
}

// NOLINTNEXTLINE(modernize-avoid-c-arrays,cppcoreguidelines-avoid-c-arrays)
static PyMethodDef TensorGuards_methods[] = {
    {"check",
     (PyCFunction)(void*)TensorGuards_check,
     METH_VARARGS | METH_KEYWORDS,
     ""},
    {"check_verbose",
     (PyCFunction)(void*)TensorGuards_check_verbose,
     METH_VARARGS | METH_KEYWORDS,
     "verbose fail reasons for failed checks"},
    {nullptr} /* Sentinel */
};

static PyTypeObject TensorGuardsType = {PyVarObject_HEAD_INIT(nullptr, 0)};

struct GlobalStateGuard {
  PyObject_HEAD;

  inline void init() {
    auto& ctx = at::globalContext();
    _grad_mode = at::GradMode::is_enabled();
    _torch_function = torch::torch_function_enabled();
    _deterministic_algorithms = ctx.deterministicAlgorithms();
    _deterministic_algorithms_warn_only = ctx.deterministicAlgorithmsWarnOnly();
    _allow_tf32 = ctx.allowTF32CuBLAS();
    _allow_fp16_reduce = ctx.allowFP16ReductionCuBLAS();
    _allow_bf16_reduce = ctx.allowBF16ReductionCuBLAS();
    _num_threads = at::get_num_threads();
    _default_dtype = at::get_default_dtype();
  }

  inline bool check() {
    auto& ctx = at::globalContext();
    return (_grad_mode == at::GradMode::is_enabled() &&
            _torch_function == torch::torch_function_enabled() &&
            _deterministic_algorithms == ctx.deterministicAlgorithms() &&
            _deterministic_algorithms_warn_only ==
                ctx.deterministicAlgorithmsWarnOnly() &&
            _allow_tf32 == ctx.allowTF32CuBLAS() &&
            _allow_fp16_reduce == ctx.allowFP16ReductionCuBLAS() &&
            _allow_bf16_reduce == ctx.allowBF16ReductionCuBLAS() &&
            _num_threads == at::get_num_threads()) &&
        _default_dtype == at::get_default_dtype();
  }

  bool _grad_mode;
  bool _torch_function;
  bool _deterministic_algorithms;
  bool _deterministic_algorithms_warn_only;
  bool _allow_tf32;
  bool _allow_fp16_reduce;
  bool _allow_bf16_reduce;
  int _num_threads;
  caffe2::TypeMeta _default_dtype;
  // TODO(jansel): we should guard on more state as inductor starts using it
};

int GlobalStateGuard_init(
    GlobalStateGuard* self,
    PyObject* args,
    PyObject* kwargs) {
  self->init();
  return 0;
}

PyObject* GlobalStateGuard_check(
    GlobalStateGuard* self,
    PyObject* args,
    PyObject* kwargs) {
  if (self->check()) {
    Py_RETURN_TRUE;
  } else {
    Py_RETURN_FALSE;
  }
}

static PyMethodDef GlobalStateGuard_methods[] = {
    {"check",
     (PyCFunction)(void*)GlobalStateGuard_check,
     METH_NOARGS,
     "Return true if global state was the same as at creation time"},
    {nullptr}};
static PyTypeObject GlobalStateGuardType = {PyVarObject_HEAD_INIT(nullptr, 0)};

static PyObject* check_type_id(PyObject* dummy, PyObject* args) {
  // faster `lambda obj, expected: id(type(obj)) == expected`
  PyObject* obj = nullptr;
  unsigned long long expected = 0;
  if (!PyArg_ParseTuple(args, "OK", &obj, &expected)) {
    return nullptr;
  }
  // NOLINTNEXTLINE(performance-no-int-to-ptr)
  if (Py_TYPE(obj) == (void*)expected) {
    Py_RETURN_TRUE;
  } else {
    Py_RETURN_FALSE;
  }
}

static PyObject* check_obj_id(PyObject* dummy, PyObject* args) {
  // faster `lambda obj, expected: id(obj) == expected`
  PyObject* obj = nullptr;
  unsigned long long expected = 0;
  if (!PyArg_ParseTuple(args, "OK", &obj, &expected)) {
    return nullptr;
  }
  // NOLINTNEXTLINE(performance-no-int-to-ptr)
  if (obj == (void*)expected) {
    Py_RETURN_TRUE;
  } else {
    Py_RETURN_FALSE;
  }
}

static PyObject* dict_version(PyObject* dummy, PyObject* args) {
  // Retrieves the version of a dictionary.
  PyObject* obj = nullptr;
  if (!PyArg_ParseTuple(args, "O", &obj)) {
    return nullptr;
  }
  if (!PyDict_Check(obj)) {
    return nullptr;
  }
  return THPUtils_packUInt64(((PyDictObject*)obj)->ma_version_tag);
}

static PyObject* assert_size_stride(PyObject* dummy, PyObject* args) {
  /*
   Assert that a given tensor has a given size/stride, but ignore strides
   of size==1 dimensions.  Implemented in C++ as this is on the hot path.
  */
  PyObject* item = nullptr;
  PyObject* size = nullptr;
  PyObject* stride = nullptr;
  if (!PyArg_ParseTuple(args, "OOO", &item, &size, &stride)) {
    return nullptr;
  }
  if (!THPVariable_CheckExact(item) && !THPVariable_Check(item)) {
    PyErr_SetString(PyExc_TypeError, "expected Tensor()");
    return nullptr;
  }
  if (!PyTuple_CheckExact(size) || !PyTuple_CheckExact(stride)) {
    PyErr_SetString(PyExc_TypeError, "expected tuple()");
    return nullptr;
  }
  at::Tensor tensor = THPVariable_Unpack(item);
  int64_t ndim = tensor.ndimension();
  if (PyTuple_GET_SIZE(size) != ndim || PyTuple_GET_SIZE(stride) != ndim) {
    PyErr_SetString(PyExc_AssertionError, "wrong number of dimensions");
    return nullptr;
  }
  for (auto i : c10::irange(ndim)) {
    int64_t want_size = THPUtils_unpackLong(PyTuple_GET_ITEM(size, i));
    int64_t want_stride = THPUtils_unpackLong(PyTuple_GET_ITEM(stride, i));
    int64_t actual_size = tensor.size(i);
    int64_t actual_stride = tensor.stride(i);
    if (want_size != actual_size ||
        // ignore stride differences when size is 1
        (want_stride != actual_stride && actual_size > 1)) {
      std::stringstream msg;
      msg << "expected size " << actual_size << "==" << want_size << ", stride "
          << actual_stride << "==" << want_stride << " at dim=" << i;
      PyErr_SetString(PyExc_AssertionError, msg.str().c_str());
      return nullptr;
    }
  }
  Py_RETURN_TRUE;
}

typedef struct {
  /* Dict for an attr of the nn module */
  PyDictObject* dict; // borrowed reference
  /* version tag of the attr dict to watch mutations */
  uint64_t dict_version_tag;
} AttrTag;

static const char* module_guard_attrs[] = {
    "_parameters",
    "_buffers",
    "_modules",
    "_forward_hooks",
    "_forward_pre_hooks",
    "_backward_hooks",
    "_backward_pre_hooks",
};

typedef struct {
  PyObject_HEAD;
  PyObject* mod; // borrowed reference
  unsigned int version_tag;
  uint64_t dict_version_tag;
  AttrTag attr_tags[sizeof(module_guard_attrs) / sizeof(module_guard_attrs[0])];
} NNModuleGuard;

static void NNModuleGuard_dealloc(NNModuleGuard* self) {
  self->mod = nullptr;
  Py_TYPE(self)->tp_free((PyObject*)self);
}

static PyTypeObject NNModuleGuardType = {
    // NOLINTNEXTLINE
    PyVarObject_HEAD_INIT(nullptr, 0)};

static PyObject* NNModuleGuard_call(
    PyObject* callable,
    PyObject* args,
    PyObject* kwargs) {
  NNModuleGuard* guard = (NNModuleGuard*)callable;

  if (PyTuple_GET_SIZE(args) != 1) {
    PyErr_SetString(
        PyExc_TypeError, "NNModuleGuardType: expected one argument");
    return nullptr;
  }

  PyObject* mod = PyTuple_GET_ITEM(args, 0);
  if (guard->mod != mod) {
    Py_RETURN_FALSE;
  }

  // TODO(sgross): temporarily disable tp_version_tag check due to
  // torch.fx._symbolic_trace patching __getattr__ and __call__.  Modifying
  // those attributes on the class changes the tp_version_tag, invalidating
  // the guard.
  // if (Py_TYPE(mod)->tp_version_tag != guard->version_tag) {
  //   Py_RETURN_FALSE;
  // }

  // NOTE: we must check the dict version tag before we check the attributes,
  // because the attributes may be dead references if the dict has been updated.
  PyObject* dict = PyObject_GenericGetDict(mod, nullptr);
  if (((PyDictObject*)dict)->ma_version_tag != guard->dict_version_tag) {
    Py_DECREF(dict);
    Py_RETURN_FALSE;
  }
  Py_DECREF(dict);

  for (auto& attr_tag : guard->attr_tags) {
    if (attr_tag.dict->ma_version_tag != attr_tag.dict_version_tag) {
      Py_RETURN_FALSE;
    }
  }
  Py_RETURN_TRUE;
}

static PyObject* NNModuleGuard_repr(PyObject* self) {
  // Prints versions of the module and the attributes.
  NNModuleGuard* guard = (NNModuleGuard*)self;
  std::ostringstream oss;
  oss << "versions(mod=" << guard->dict_version_tag;

  for (size_t index = 0;
       index < sizeof(module_guard_attrs) / sizeof(module_guard_attrs[0]);
       index++) {
    oss << ", " << module_guard_attrs[index] << "="
        << guard->attr_tags[index].dict_version_tag;
  }

  oss << ")";
  return Py_BuildValue("s", oss.str().c_str());
}

static PyObject* nn_module_guard(PyObject* dummy, PyObject* obj) {
  // Uses a private tags introduced in PEP 509 - ma_version_tag to check if
  // there are any changes in the dict.
  // TODO(jansel,janimesh) Note that this ma_version_tag be removed/repurposed
  // in Python 3.12 under PEP 699. We can rely on newly introduced dict watchers
  // in 3.12 - https://docs.python.org/3.12/c-api/dict.html#c.PyDict_Watch

  NNModuleGuard* guard =
      (NNModuleGuard*)NNModuleGuardType.tp_alloc(&NNModuleGuardType, 0);
  if (guard == nullptr) {
    return nullptr;
  }

  guard->mod = obj;

  PyObject* dict = PyObject_GenericGetDict(obj, nullptr);
  if (dict == nullptr) {
    Py_DECREF(guard);
    return nullptr;
  }
  guard->dict_version_tag = ((PyDictObject*)dict)->ma_version_tag;

  Py_ssize_t idx = 0;
  for (const char* name : module_guard_attrs) {
    auto& tag = guard->attr_tags[idx];

    PyObject* key = PyUnicode_FromString(name);
    if (key == nullptr) {
      Py_DECREF(dict);
      Py_DECREF(guard);
      return nullptr;
    }

    PyObject* attr_obj = PyDict_GetItemWithError(dict, key);
    if (attr_obj == nullptr) {
      if (!PyErr_Occurred()) {
        // this module doesn't have the specific attribute
        PyErr_Format(
            PyExc_AttributeError,
            "'%s' object has no attribute '%s'",
            Py_TYPE(obj)->tp_name,
            name);
      }
      Py_DECREF(dict);
      Py_DECREF(guard);
      return nullptr;
    }

    tag.dict = (PyDictObject*)attr_obj;
    tag.dict_version_tag = tag.dict->ma_version_tag;
    idx++;
  }
  Py_DECREF(dict);

  if (Py_TYPE(obj)->tp_version_tag == 0) {
    // The tp_version_tag may be lazily set on attribute access. If we don't
    // have a valid tag, perform a property lookup to force the tag to be set.
    PyObject* tmp = PyObject_GetAttrString(obj, "__dict__");
    if (tmp == nullptr) {
      Py_DECREF(guard);
      return nullptr;
    }
    Py_DECREF(tmp);
  }

  guard->version_tag = Py_TYPE(obj)->tp_version_tag;
  if (guard->version_tag == 0) {
    Py_DECREF(guard);
    PyErr_SetString(PyExc_ValueError, "object has no version tag");
    return nullptr;
  }
  return (PyObject*)guard;
}

static PyMethodDef _methods[] = {
    {"check_type_id", check_type_id, METH_VARARGS, NULL},
    {"check_obj_id", check_obj_id, METH_VARARGS, NULL},
    {"assert_size_stride", assert_size_stride, METH_VARARGS, NULL},
    {"nn_module_guard", nn_module_guard, METH_O, NULL},
    {"dict_version", dict_version, METH_VARARGS, NULL},
    {NULL, NULL, 0, NULL}};

static struct PyModuleDef _module = {
    PyModuleDef_HEAD_INIT,
    "torch._C._dynamo.guards",
    "Module containing checks on tensors",
    -1,
    _methods};

} // namespace

PyObject* torch_c_dynamo_guards_init() {
  PyObject* m = PyModule_Create(&_module);
  if (m == nullptr)
    return nullptr;

  // initialize TensorGuardsType
  TensorGuardsType.tp_name = "torch._C._dynamo.guards.TensorGuards";
  TensorGuardsType.tp_basicsize = sizeof(TensorGuards);
  TensorGuardsType.tp_itemsize = 0;
  TensorGuardsType.tp_dealloc = (destructor)TensorGuards_dealloc;
  TensorGuardsType.tp_flags = Py_TPFLAGS_DEFAULT;
  TensorGuardsType.tp_doc = "Check properties of a torch.Tensor";
  TensorGuardsType.tp_methods = TensorGuards_methods;
  TensorGuardsType.tp_init = (initproc)TensorGuards_init;
  TensorGuardsType.tp_new = TensorGuards_new;

  NNModuleGuardType.tp_name = "torch._C._dynamo.guards.NNModuleGuard";
  NNModuleGuardType.tp_basicsize = sizeof(NNModuleGuard);
  NNModuleGuardType.tp_call = NNModuleGuard_call;
  NNModuleGuardType.tp_dealloc = (destructor)NNModuleGuard_dealloc;
  NNModuleGuardType.tp_flags = Py_TPFLAGS_DEFAULT;
  NNModuleGuardType.tp_repr = NNModuleGuard_repr;

  GlobalStateGuardType.tp_name = "torch._C._dynamo.guards.GlobalStateGuard";
  GlobalStateGuardType.tp_basicsize = sizeof(GlobalStateGuard);
  GlobalStateGuardType.tp_itemsize = 0;
  GlobalStateGuardType.tp_flags = Py_TPFLAGS_DEFAULT;
  GlobalStateGuardType.tp_doc = "Guard on PyTorch global flags such as no_grad";
  GlobalStateGuardType.tp_methods = GlobalStateGuard_methods;
  GlobalStateGuardType.tp_init = (initproc)GlobalStateGuard_init;
  GlobalStateGuardType.tp_new = PyType_GenericNew;

  if (PyType_Ready(&TensorGuardsType) < 0)
    return nullptr;

  if (PyType_Ready(&GlobalStateGuardType) < 0)
    return nullptr;

  if (PyType_Ready(&NNModuleGuardType) < 0)
    return nullptr;

  Py_INCREF(&TensorGuardsType);
  if (PyModule_AddObject(m, "TensorGuards", (PyObject*)&TensorGuardsType) < 0) {
    Py_DECREF(&TensorGuardsType);
    Py_DECREF(m);
    return nullptr;
  }

  Py_INCREF(&GlobalStateGuardType);
  if (PyModule_AddObject(
          m, "GlobalStateGuard", (PyObject*)&GlobalStateGuardType) < 0) {
    Py_DECREF(&GlobalStateGuardType);
    Py_DECREF(m);
    return nullptr;
  }

  if (PyModule_AddObject(
          m, "NNModuleGuardType", Py_NewRef(&NNModuleGuardType)) < 0) {
    Py_DECREF(&NNModuleGuardType);
    Py_DECREF(m);
    return nullptr;
  }

  return m;
}<|MERGE_RESOLUTION|>--- conflicted
+++ resolved
@@ -183,16 +183,10 @@
     const c10::SymIntArrayRef& intArray) {
   std::vector<std::optional<c10::SymInt>> optVec(intArray.size());
   std::transform(
-<<<<<<< HEAD
-      intArray.begin(), intArray.end(), optVec.begin(), [](c10::SymInt value) {
-        return std::make_optional(value);
-      });
-=======
       intArray.begin(),
       intArray.end(),
       optVec.begin(),
       [](const c10::SymInt& value) { return std::make_optional(value); });
->>>>>>> bc49b1e5
   return optVec;
 }
 

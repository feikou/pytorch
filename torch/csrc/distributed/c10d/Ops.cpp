#include <torch/csrc/distributed/c10d/Ops.hpp>

#include <ATen/core/dispatch/Dispatcher.h>
#include <torch/library.h>

namespace c10d {
namespace {

c10::intrusive_ptr<Work> allgather_(
    const std::vector<std::vector<at::Tensor>>& output_tensors,
    const std::vector<at::Tensor>& input_tensors,
    const c10::intrusive_ptr<ProcessGroup>& process_group,
    int64_t timeout) {
  return process_group->allgather(
      const_cast<std::vector<std::vector<at::Tensor>>&>(output_tensors),
      const_cast<std::vector<at::Tensor>&>(input_tensors),
      AllgatherOptions{std::chrono::milliseconds(timeout)});
}

c10::intrusive_ptr<Work> reduce_scatter_(
    const std::vector<at::Tensor>& output_tensors,
    const std::vector<std::vector<at::Tensor>>& input_tensors,
    const c10::intrusive_ptr<ProcessGroup>& process_group,
    int64_t reduce_op,
    int64_t timeout) {
  return process_group->reduce_scatter(
      const_cast<std::vector<at::Tensor>&>(output_tensors),
      const_cast<std::vector<std::vector<at::Tensor>>&>(input_tensors),
      ReduceScatterOptions{
          static_cast<ReduceOp>(reduce_op),
          std::chrono::milliseconds(timeout)});
}

c10::intrusive_ptr<Work> reduce_(
    at::TensorList tensors,
    const c10::intrusive_ptr<ProcessGroup>& process_group,
    int64_t reduce_op,
    int64_t root_rank,
    int64_t root_tensor,
    int64_t timeout) {
  auto tensor_vec = tensors.vec();
  return process_group->reduce(
      tensor_vec,
      ReduceOptions{
          static_cast<ReduceOp>(reduce_op),
          root_rank,
          root_tensor,
          std::chrono::milliseconds(timeout)});
}

c10::intrusive_ptr<Work> gather_(
    const std::vector<std::vector<at::Tensor>>& output_tensors,
    const std::vector<at::Tensor>& input_tensors,
    const c10::intrusive_ptr<ProcessGroup>& process_group,
    int64_t root_rank,
    int64_t timeout) {
  return process_group->gather(
      const_cast<std::vector<std::vector<at::Tensor>>&>(output_tensors),
      const_cast<std::vector<at::Tensor>&>(input_tensors),
      GatherOptions{root_rank, std::chrono::milliseconds(timeout)});
}

c10::intrusive_ptr<Work> scatter_(
    const std::vector<at::Tensor>& output_tensors,
    const std::vector<std::vector<at::Tensor>>& input_tensors,
    const c10::intrusive_ptr<ProcessGroup>& process_group,
    int64_t root_rank,
    int64_t timeout) {
  return process_group->scatter(
      const_cast<std::vector<at::Tensor>&>(output_tensors),
      const_cast<std::vector<std::vector<at::Tensor>>&>(input_tensors),
      ScatterOptions{root_rank, std::chrono::milliseconds(timeout)});
}

c10::intrusive_ptr<Work> alltoall_(
    at::TensorList output_tensors,
    at::TensorList input_tensors,
    const c10::intrusive_ptr<ProcessGroup>& process_group,
    int64_t timeout) {
  auto output_tensors_vec = output_tensors.vec();
  auto input_tensors_vec = input_tensors.vec();
  return process_group->alltoall(
      output_tensors_vec,
      input_tensors_vec,
      AllToAllOptions{std::chrono::milliseconds(timeout)});
}

c10::intrusive_ptr<Work> barrier(
    const c10::intrusive_ptr<ProcessGroup>& process_group,
    const std::vector<int64_t>& device_ids,
    int64_t timeout) {
  return process_group->barrier(
      BarrierOptions{device_ids, std::chrono::milliseconds(timeout)});
}

TORCH_LIBRARY(c10d, m) {
  // The following ProcessGroup and Work definations are more like declarations.
  // They don't expose the details of the two classes into TorchScript.
  m.class_<ProcessGroup>("ProcessGroup").def(torch::init<int64_t, int64_t>());
  m.class_<Work>("Work")
      .def(torch::init<>())
      .def("wait", [](const c10::intrusive_ptr<Work>& self) { self->wait(); });
  // It's important to register the op to the CompositeExplicitAutograd key
  // instead of the CompositeImplicitAutograd key to enable
  // __torch_dispatch__.
  m.def(
      "broadcast_(Tensor[] tensors, __torch__.torch.classes.c10d.ProcessGroup process_group, int root_rank, int root_tensor, int timeout) -> __torch__.torch.classes.c10d.Work");
  m.def(
      "allreduce_(Tensor[] tensors, __torch__.torch.classes.c10d.ProcessGroup process_group, int reduce_op, int timeout) -> (Tensor[], __torch__.torch.classes.c10d.Work)");
  m.def(
      "allgather_",
      dispatch(c10::DispatchKey::CompositeExplicitAutograd, allgather_));
  m.def(
      "reduce_scatter_",
      dispatch(c10::DispatchKey::CompositeExplicitAutograd, reduce_scatter_));
  m.def(
      "reduce_",
      dispatch(c10::DispatchKey::CompositeExplicitAutograd, reduce_));
  m.def(
      "gather_",
      dispatch(c10::DispatchKey::CompositeExplicitAutograd, gather_));
  m.def(
      "scatter_",
      dispatch(c10::DispatchKey::CompositeExplicitAutograd, scatter_));
  m.def(
      "barrier",
      dispatch(c10::DispatchKey::CompositeExplicitAutograd, barrier));
<<<<<<< HEAD
  m.def("send(Tensor[] tensors, __torch__.torch.classes.c10d.ProcessGroup process_group, int dstRank, int tag) -> __torch__.torch.classes.c10d.Work");
  m.def(
      "recv_(Tensor[] tensors, __torch__.torch.classes.c10d.ProcessGroup process_group, int srcRank, int tag) -> __torch__.torch.classes.c10d.Work");
=======
  m.def(
      "send(Tensor[] tensors, __torch__.torch.classes.c10d.ProcessGroup process_group, int dstRank, int tag) -> __torch__.torch.classes.c10d.Work");
  m.def("recv_", dispatch(c10::DispatchKey::CompositeExplicitAutograd, recv_));
>>>>>>> 789ae460
}
} // namespace

namespace ops {

c10::intrusive_ptr<Work> broadcast(
    const c10::intrusive_ptr<ProcessGroup>& process_group,
    at::TensorList tensors,
    const BroadcastOptions& opts) {
  static auto op = c10::Dispatcher::singleton()
                       .findSchemaOrThrow("c10d::broadcast_", "")
                       .typed<c10::intrusive_ptr<::c10d::Work>(
                           at::TensorList,
                           const c10::intrusive_ptr<::c10d::ProcessGroup>&,
                           int64_t,
                           int64_t,
                           int64_t)>();
  // It's awakward to unbox the opts here and box them again in the custom C++
  // op. But it's also complicated to make opts as a CustomClassHolder. Leave it
  // as it is now.
  return op.call(
      tensors,
      process_group,
      opts.rootRank,
      opts.rootTensor,
      opts.timeout.count());
}

c10::intrusive_ptr<Work> allreduce(
    const c10::intrusive_ptr<ProcessGroup>& process_group,
    at::TensorList tensors,
    const AllreduceOptions& opts) {
  static auto op =
      c10::Dispatcher::singleton()
          .findSchemaOrThrow("c10d::allreduce_", "")
          .typed<std::tuple<std::vector<at::Tensor>, c10::intrusive_ptr<Work>>(
              at::TensorList,
              const c10::intrusive_ptr<::c10d::ProcessGroup>&,
              int64_t,
              int64_t)>();

  return std::get<1>(op.call(
      tensors,
      process_group,
      static_cast<uint64_t>(opts.reduceOp),
      opts.timeout.count()));
}

c10::intrusive_ptr<Work> allgather(
    const c10::intrusive_ptr<ProcessGroup>& process_group,
    const std::vector<std::vector<at::Tensor>>& output_tensors,
    const std::vector<at::Tensor>& input_tensors,
    const AllgatherOptions& opts) {
  static auto op = c10::Dispatcher::singleton()
                       .findSchemaOrThrow("c10d::allgather_", "")
                       .typed<c10::intrusive_ptr<::c10d::Work>(
                           const std::vector<std::vector<at::Tensor>>&,
                           const std::vector<at::Tensor>&,
                           const c10::intrusive_ptr<::c10d::ProcessGroup>&,
                           int64_t)>();
  return op.call(
      output_tensors, input_tensors, process_group, opts.timeout.count());
}

c10::intrusive_ptr<Work> reduce_scatter(
    const c10::intrusive_ptr<ProcessGroup>& process_group,
    const std::vector<at::Tensor>& output_tensors,
    const std::vector<std::vector<at::Tensor>>& input_tensors,
    const ReduceScatterOptions& opts) {
  static auto op = c10::Dispatcher::singleton()
                       .findSchemaOrThrow("c10d::reduce_scatter_", "")
                       .typed<c10::intrusive_ptr<::c10d::Work>(
                           const std::vector<at::Tensor>&,
                           const std::vector<std::vector<at::Tensor>>&,
                           const c10::intrusive_ptr<::c10d::ProcessGroup>&,
                           int64_t,
                           int64_t)>();
  return op.call(
      output_tensors,
      input_tensors,
      process_group,
      static_cast<uint64_t>(opts.reduceOp),
      opts.timeout.count());
}

c10::intrusive_ptr<Work> reduce(
    const c10::intrusive_ptr<ProcessGroup>& process_group,
    at::TensorList tensors,
    const ReduceOptions& opts) {
  static auto op = c10::Dispatcher::singleton()
                       .findSchemaOrThrow("c10d::reduce_", "")
                       .typed<c10::intrusive_ptr<::c10d::Work>(
                           at::TensorList,
                           const c10::intrusive_ptr<::c10d::ProcessGroup>&,
                           int64_t,
                           int64_t,
                           int64_t,
                           int64_t)>();
  return op.call(
      tensors,
      process_group,
      static_cast<uint64_t>(opts.reduceOp),
      opts.rootRank,
      opts.rootTensor,
      opts.timeout.count());
}

c10::intrusive_ptr<Work> gather(
    const c10::intrusive_ptr<ProcessGroup>& process_group,
    const std::vector<std::vector<at::Tensor>>& output_tensors,
    const std::vector<at::Tensor>& input_tensors,
    const GatherOptions& opts) {
  static auto op = c10::Dispatcher::singleton()
                       .findSchemaOrThrow("c10d::gather_", "")
                       .typed<c10::intrusive_ptr<::c10d::Work>(
                           const std::vector<std::vector<at::Tensor>>&,
                           const std::vector<at::Tensor>&,
                           const c10::intrusive_ptr<::c10d::ProcessGroup>&,
                           int64_t,
                           int64_t)>();
  return op.call(
      output_tensors,
      input_tensors,
      process_group,
      opts.rootRank,
      opts.timeout.count());
}

c10::intrusive_ptr<Work> scatter(
    const c10::intrusive_ptr<ProcessGroup>& process_group,
    const std::vector<at::Tensor>& output_tensors,
    const std::vector<std::vector<at::Tensor>>& input_tensors,
    const ScatterOptions& opts) {
  static auto op = c10::Dispatcher::singleton()
                       .findSchemaOrThrow("c10d::scatter_", "")
                       .typed<c10::intrusive_ptr<::c10d::Work>(
                           const std::vector<at::Tensor>&,
                           const std::vector<std::vector<at::Tensor>>&,
                           const c10::intrusive_ptr<::c10d::ProcessGroup>&,
                           int64_t,
                           int64_t)>();
  return op.call(
      output_tensors,
      input_tensors,
      process_group,
      opts.rootRank,
      opts.timeout.count());
}

c10::intrusive_ptr<Work> alltoall(
    const c10::intrusive_ptr<ProcessGroup>& process_group,
    at::TensorList output_tensors,
    at::TensorList input_tensors,
    const AllToAllOptions& opts) {
  static auto op = c10::Dispatcher::singleton()
                       .findSchemaOrThrow("c10d::alltoall_", "")
                       .typed<c10::intrusive_ptr<::c10d::Work>(
                           at::TensorList,
                           at::TensorList,
                           const c10::intrusive_ptr<::c10d::ProcessGroup>&,
                           int64_t)>();
  return op.call(
      output_tensors, input_tensors, process_group, opts.timeout.count());
}

c10::intrusive_ptr<Work> barrier(
    const c10::intrusive_ptr<ProcessGroup>& process_group,
    const BarrierOptions& opts) {
  static auto op = c10::Dispatcher::singleton()
                       .findSchemaOrThrow("c10d::barrier", "")
                       .typed<c10::intrusive_ptr<::c10d::Work>(
                           const c10::intrusive_ptr<::c10d::ProcessGroup>&,
                           const std::vector<int64_t>&,
                           int64_t)>();
  return op.call(process_group, opts.device_ids, opts.timeout.count());
}

c10::intrusive_ptr<Work> send(
    const c10::intrusive_ptr<ProcessGroup>& process_group,
    at::TensorList tensors,
    int64_t dstRank,
    int64_t tag) {
  static auto op = c10::Dispatcher::singleton()
                       .findSchemaOrThrow("c10d::send", "")
                       .typed<c10::intrusive_ptr<::c10d::Work>(
                           at::TensorList,
                           const c10::intrusive_ptr<::c10d::ProcessGroup>&,
                           int64_t,
                           int64_t)>();
  return op.call(tensors, process_group, dstRank, tag);
}

c10::intrusive_ptr<Work> recv(
    const c10::intrusive_ptr<ProcessGroup>& process_group,
    at::TensorList tensors,
    int64_t srcRank,
    int64_t tag) {
  static auto op = c10::Dispatcher::singleton()
                       .findSchemaOrThrow("c10d::recv_", "")
                       .typed<c10::intrusive_ptr<::c10d::Work>(
                           at::TensorList,
                           const c10::intrusive_ptr<::c10d::ProcessGroup>&,
                           int64_t,
                           int64_t)>();
  return op.call(tensors, process_group, srcRank, tag);
}

} // namespace ops
} // namespace c10d<|MERGE_RESOLUTION|>--- conflicted
+++ resolved
@@ -125,15 +125,10 @@
   m.def(
       "barrier",
       dispatch(c10::DispatchKey::CompositeExplicitAutograd, barrier));
-<<<<<<< HEAD
-  m.def("send(Tensor[] tensors, __torch__.torch.classes.c10d.ProcessGroup process_group, int dstRank, int tag) -> __torch__.torch.classes.c10d.Work");
+  m.def(
+      "send(Tensor[] tensors, __torch__.torch.classes.c10d.ProcessGroup process_group, int dstRank, int tag) -> __torch__.torch.classes.c10d.Work");
   m.def(
       "recv_(Tensor[] tensors, __torch__.torch.classes.c10d.ProcessGroup process_group, int srcRank, int tag) -> __torch__.torch.classes.c10d.Work");
-=======
-  m.def(
-      "send(Tensor[] tensors, __torch__.torch.classes.c10d.ProcessGroup process_group, int dstRank, int tag) -> __torch__.torch.classes.c10d.Work");
-  m.def("recv_", dispatch(c10::DispatchKey::CompositeExplicitAutograd, recv_));
->>>>>>> 789ae460
 }
 } // namespace
 

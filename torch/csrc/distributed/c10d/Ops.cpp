--- conflicted
+++ resolved
@@ -151,11 +151,8 @@
   m.def(
       "send(Tensor[] tensors, __torch__.torch.classes.c10d.ProcessGroup process_group, int dstRank, int tag) -> __torch__.torch.classes.c10d.Work");
   m.def(
-<<<<<<< HEAD
-=======
       "recv_(Tensor[] tensors, __torch__.torch.classes.c10d.ProcessGroup process_group, int srcRank, int tag) -> __torch__.torch.classes.c10d.Work");
   m.def(
->>>>>>> 0d01c2fa
       "broadcast_(Tensor[] tensors, __torch__.torch.classes.c10d.ProcessGroup process_group, int root_rank, int root_tensor, int timeout) -> __torch__.torch.classes.c10d.Work");
   m.def(
       "reduce_(Tensor[] tensors, __torch__.torch.classes.c10d.ProcessGroup process_group, int reduce_op, int root_rank, int root_tensor, int timeout) -> __torch__.torch.classes.c10d.Work");
@@ -178,10 +175,6 @@
   m.def(
       "barrier",
       dispatch(c10::DispatchKey::CompositeExplicitAutograd, barrier));
-<<<<<<< HEAD
-  m.def("recv_", dispatch(c10::DispatchKey::CompositeExplicitAutograd, recv_));
-=======
->>>>>>> 0d01c2fa
 }
 } // namespace
 

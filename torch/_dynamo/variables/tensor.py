--- conflicted
+++ resolved
@@ -663,15 +663,9 @@
                 # NestedUserFunctionVariable don't carry their fn, but reconstruction builds it
                 # This should not be onerous to support when needed.
                 unimplemented("NYI - lambda variables as hooks")
-<<<<<<< HEAD
-            elif isinstance(fn_var.fn, functools.partial):
-                fn = fn_var.fn
-                name = fn_var.fn.func.__name__
-=======
             elif isinstance(fn_var, variables.functions.FunctoolsPartialVariable):
                 fn = fn_var.func
                 name = fn_var.func.fn.__name__
->>>>>>> de5231e5
             else:
                 fn = fn_var.fn
                 name = fn_var.fn.__name__
@@ -687,7 +681,6 @@
             src = tx.store_hook(name, fn)
             if not self.source:
                 # Intermediary
-<<<<<<< HEAD
                 from .builder import GraphArg
 
                 original_fn = fn
@@ -718,9 +711,6 @@
                     tx.output.guards.add(
                         fn_var.source.make_guard(GuardBuilder.ID_MATCH)
                     )
-=======
-                unimplemented("Intermediary tensors with registered hooks - NYI")
->>>>>>> de5231e5
             else:
                 fn_var.source = src
             tx.output.side_effects.register_hook(self, fn_var, handle_variable)

import contextlib
import functools
import gc
from dataclasses import asdict, dataclass, field
from itertools import chain
from typing import (
    Any,
    Callable,
    cast,
    Dict,
    Iterable,
    List,
    no_type_check,
    Optional,
    Set,
    Tuple,
    Union,
)

import torch
import torch.nn as nn
from torch.distributed._shard.sharded_tensor import ShardedTensor
from torch.distributed._tensor import DTensor
from torch.distributed.fsdp import (
    FullOptimStateDictConfig,
    FullStateDictConfig,
    FullyShardedDataParallel as FSDP,
    OptimStateDictConfig,
    ShardedOptimStateDictConfig,
    ShardedStateDictConfig,
    StateDictConfig,
    StateDictType,
)
from torch.distributed.fsdp._common_utils import (
    _get_module_fsdp_state_if_fully_sharded_module,
    FSDP_WRAPPED_MODULE,
)
from torch.nn.parallel import DistributedDataParallel as DDP


FLAT_PARAM = "_flat_param"
PG = "param_groups"
PG_PREFIX = f"{PG}."
STATE = "state"
STATE_PREFIX = f"{STATE}."
PARAMS = "params"
FQNS_T = Set[str]

_patched_state_dict: Set[Callable] = set()


PrimitiveType = Union[DTensor, ShardedTensor, torch.Tensor, int, float, str]
ValueType = Union[
    PrimitiveType, List[PrimitiveType], Tuple[PrimitiveType], Dict[str, "ValueType"]
]
DictValueType = Dict[str, ValueType]
ListDictValueType = List[DictValueType]
OptimizerStateType = Dict[str, Union[DictValueType, ListDictValueType]]


@contextlib.contextmanager
def gc_context():
    is_enabled = gc.isenabled()
    gc.disable()
    try:
        yield
    finally:
        # TODO: add logging for the gc details/time
        gc.collect()
        if is_enabled:
            gc.enable()


@dataclass
class StateDictOptions:
    # The default should be sharded_state_dict
    fsdp_state_dict_type: StateDictType = StateDictType.SHARDED_STATE_DICT
    # Whether to ignore the frozen parameters when getting the state_dict.
    # The default is False.
    ignore_frozen_params: bool = False


@dataclass
class _StateDictInfo(StateDictOptions):
    fqn_param_mapping: Dict[
        Union[str, torch.Tensor], Union[FQNS_T, torch.Tensor]
    ] = field(default_factory=dict)
    all_fqns: Set[str] = field(default_factory=set)
    handle_model: bool = True
    handle_optim: bool = True
    fsdp_context: Callable = contextlib.nullcontext
    fsdp_modules: List[nn.Module] = field(default_factory=list)


def _get_fqns(model: nn.Module, name: str, skip_ddp_prefix: bool = True) -> FQNS_T:
    """
    This API is used to convert the name of a parameter to the FQNs. For FSDP
    without `use_orig_params`, the name of FlatParameter can be mapped to
    multiple original parameters. As a result, the return type of this function
    is `Set[str]`.

    Args:
        module (nn.Module): the root model.
        name (str): the name
        skip_ddp_prefix (bool): whether to skip DDP's `module` prefix

    Returns:
        The canonical FQNs based on the model traversal.
    """
    if "." not in name:
        return {name}

    obj_names = name.split(".")
    fqn_obj_names = []
    curr_obj = model
    for i, curr_obj_name in enumerate(obj_names):
        if isinstance(curr_obj, DDP):
            assert curr_obj_name == "module"
            curr_obj = curr_obj.module
            if not skip_ddp_prefix:
                fqn_obj_names.append(curr_obj_name)
        elif isinstance(curr_obj, FSDP):
            if obj_names[i + 1] == FLAT_PARAM:
                prefix = ".".join(fqn_obj_names)
                flat_param = getattr(curr_obj, FLAT_PARAM)
                if prefix:
                    prefix = f"{prefix}."
                return {f"{prefix}{fqn}" for fqn in flat_param._fqns}
            curr_obj = getattr(curr_obj, FSDP_WRAPPED_MODULE)
            if curr_obj_name != FSDP_WRAPPED_MODULE:
                fqn_obj_names.append(curr_obj_name)
                curr_obj = getattr(curr_obj, curr_obj_name)
        else:
            fqn_obj_names.append(curr_obj_name)
            curr_obj = getattr(curr_obj, curr_obj_name)

    return {".".join(fqn_obj_names)}


def _verify_options(
    model: nn.Module,
    optims: Tuple[torch.optim.Optimizer, ...],
    model_only: bool,
    optim_only: bool,
    options: Optional[StateDictOptions] = None,
) -> _StateDictInfo:
    """
    Verify the model and options passed by the user and generates _StateDictInfo.
    """
    if model_only and optim_only:
        raise RuntimeError(
            "Both model_only and optim_only are set, which one do you need?"
        )
    if model_only and optims:
        raise RuntimeError(
            "If model_only is True optims must be an empty iterable object."
        )
    if optim_only and not optims:
        raise RuntimeError(
            "Optimizers are not passed in but optim_only is set to True."
        )

    options = options or StateDictOptions()

    fqn_param_mapping: Dict[
        Union[str, torch.Tensor], Union[Set[str], torch.Tensor]
    ] = {}
    all_fqns = set()
    for name, param in model.named_parameters():
        fqns = _get_fqns(model, name)
        fqn_param_mapping[param] = fqns
        for fqn in fqns:
            fqn_param_mapping[fqn] = param
            all_fqns.add(fqn)

    fsdp_modules = FSDP.fsdp_modules(model)
    state_dict_config: StateDictConfig
    optim_state_dict_config: OptimStateDictConfig
    fsdp_context: Callable
    if fsdp_modules:
        # FSDP API only work if at least one FSDP instance exists.
        if options.fsdp_state_dict_type == StateDictType.FULL_STATE_DICT:
            state_dict_config = FullStateDictConfig(
                offload_to_cpu=True, rank0_only=True
            )
            optim_state_dict_config = FullOptimStateDictConfig(
                offload_to_cpu=True, rank0_only=True
            )
        elif options.fsdp_state_dict_type == StateDictType.SHARDED_STATE_DICT:
            state_dict_config = ShardedStateDictConfig()
            optim_state_dict_config = ShardedOptimStateDictConfig()
        else:
            raise RuntimeError(
                "state_dict currently support only FSDP "
                "FULL_STATE_DICT and SHARDED_STATE_DICT"
            )
        fsdp_context = functools.partial(
            FSDP.state_dict_type,
            module=model,
            state_dict_type=options.fsdp_state_dict_type,
            state_dict_config=state_dict_config,
            optim_state_dict_config=optim_state_dict_config,
        )
    else:
        fsdp_context = contextlib.nullcontext

    return _StateDictInfo(
        **asdict(options),
        fqn_param_mapping=fqn_param_mapping,
        all_fqns=all_fqns,
        fsdp_context=fsdp_context,
        fsdp_modules=cast(List[nn.Module], fsdp_modules),
        handle_model=model_only or not optim_only,
        handle_optim=optim_only or (not model_only and len(optims) > 0),
    )


def _verify_state_dict(
    model_state_dict: Dict[str, ValueType],
    optim_state_dict: OptimizerStateType,
    info: _StateDictInfo,
) -> None:
    # FSDP root must exist otherwise FSDP state_dict will be incorrect.
    has_fsdp_root = False
    for module in info.fsdp_modules:
        fsdp_state = _get_module_fsdp_state_if_fully_sharded_module(module)
        assert fsdp_state is not None, "Expected a fsdp_state with a fsdp module."
        if fsdp_state._is_root:
            has_fsdp_root = True
            break
    if info.fsdp_modules and not has_fsdp_root:
        raise RuntimeError("The model has FSDP modules but no FSDP root module exists.")

    # Verify if the model_state_dict and optim_state_dict are valid. This API
    # should give the users an explicit error message to debug or report.
    if info.handle_model and not model_state_dict:
        raise RuntimeError(
            "The option indicates that model state_dict is required to save "
            "or load, but model state_dict is empty."
        )

    if info.handle_optim:
        if not (optim_state_dict and optim_state_dict[STATE]):
            raise RuntimeError(
                "The option indicates that model state_dict is required to save, "
                f"or load but optim state_dict is empty. {optim_state_dict}"
            )

    for key in model_state_dict.keys():
        if FLAT_PARAM in key:
            raise RuntimeError(
                f"{key} contains {FLAT_PARAM}. This can happen if the model "
                "is not the root module."
            )


def _state_dict_fn(obj: Union[nn.Module, torch.optim.Optimizer], api: str) -> Callable:
    call = getattr(obj, api)
    if call in _patched_state_dict:
        call = functools.partial(getattr(obj.__class__, api), self=obj)
    return call


def _get_model_state_dict(
    model: nn.Module, info: _StateDictInfo
) -> Dict[str, ValueType]:
    if not info.handle_model:
        return {}

    with info.fsdp_context():
        state_dict = _state_dict_fn(model, "state_dict")()

    for key in list(state_dict.keys()):
        fqns = _get_fqns(model, key)
        assert len(fqns) == 1
        fqn = next(iter(fqns))
        if fqn != key:
            # As we only support FSDP, DDP, and TP, the only case is
            # wrapper-based DDP. Verify the assumption is correct.
            def verify(key, fqn) -> bool:
                if len(fqn) >= len(key):
                    return False
                fqn_split = fqn.split(".")
                key_split = key.split(".")
                fqn_idx = 0
                for key_idx, key_name in enumerate(key_split):
                    if key_name == fqn_split[fqn_idx]:
                        fqn_idx += 1
                        if fqn_idx == len(fqn_split):
                            return key_idx == len(key_split) - 1
                    elif key_name == "module":
                        continue
                    else:
                        return False
                return True

            if not verify(key, fqn):
                raise RuntimeError(f"An unexpected key, {key}, exists. FQN is {fqn}")
            state_dict[fqn] = state_dict.pop(key)

    if info.ignore_frozen_params:
        for key, param in model.named_parameters():
            if param.requires_grad:
                continue
            fqns = _get_fqns(model, key)
            for fqn in fqns:
                state_dict.pop(fqn)
    return state_dict


def _load_model_state_dict(
    model: nn.Module,
    state_dict: Dict[str, ValueType],
    info: _StateDictInfo,
) -> None:
    if not info.handle_model:
        return

    for key, _ in model.named_parameters():
        fqns = _get_fqns(model, key)
        fqns_with_ddp_prefix = _get_fqns(model, key, skip_ddp_prefix=False)
        for fqn, fqn_with_ddp_prefix in zip(fqns, fqns_with_ddp_prefix):
            if fqn != fqn_with_ddp_prefix:
                state_dict[fqn_with_ddp_prefix] = state_dict.pop(fqn)

    with info.fsdp_context():
        return _state_dict_fn(model, "load_state_dict")(state_dict)


def _init_optim_state(optim: torch.optim.Optimizer) -> None:
    """
    Initialize optim states by calling the step() with zero grads.
    """
    if optim.state:
        # The optimizer state is initialized.
        return

    for param_group in optim.param_groups:
        for param in param_group[PARAMS]:
            if param.grad is not None:
                raise RuntimeError(
                    "state_dict can only be used if the optimizer "
                    "states are initialized (usually after one step() with "
                    "gradients) or gradients are None. For the later case, "
                    "state_dict will fake the gradients as zero "
                    "to initialize the optimizer states. However, the "
                    "gradients are not None."
                )
            if param.requires_grad:
                param.grad = torch.zeros_like(param)
    optim.step(closure=None)
    optim.zero_grad(set_to_none=True)


def _get_optim_state_dict(
    model: nn.Module,
    optimizers: Tuple[torch.optim.Optimizer, ...],
    info: _StateDictInfo,
) -> OptimizerStateType:
    if not info.handle_optim:
        return {}

    optim_state_dict: OptimizerStateType = {STATE: {}, PG: []}
    for optim in optimizers:
        _init_optim_state(optim)
        osd = _state_dict_fn(optim, "state_dict")()
        if info.fsdp_modules:
            with info.fsdp_context():
                osd = FSDP.optim_state_dict(model, optim, osd)
        else:
            params = list(chain.from_iterable(g[PARAMS] for g in optim.param_groups))
            param_pid_mapping = dict(zip(params, range(len(params))))
            fqn_pid_mapping = {}
            for key, param in model.named_parameters():
                fqns = _get_fqns(model, key)
                assert len(fqns) == 1
                fqn = next(iter(fqns))
                if param not in param_pid_mapping:
                    continue
                pid = param_pid_mapping[param]
                fqn_pid_mapping[fqn] = pid
                fqn_pid_mapping[pid] = fqn

            for key in list(osd[STATE].keys()):
                fqn = fqn_pid_mapping[key]
                osd[STATE][fqn] = osd[STATE].pop(key)

            for group in osd[PG]:
                group[PARAMS] = [fqn_pid_mapping[pid] for pid in group[PARAMS]]

        cast(DictValueType, optim_state_dict[STATE]).update(osd[STATE])
        cast(ListDictValueType, optim_state_dict[PG]).extend(osd[PG])

    return optim_state_dict


def _split_optim_state_dict(
    model: nn.Module,
    optim: torch.optim.Optimizer,
    optim_state_dict: OptimizerStateType,
    info: _StateDictInfo,
) -> OptimizerStateType:
    """
    Extract the corresponding optim state_dict from ``optim_state_dict`` for
    ``optim`` and return the result optim state_dict.

    Args:
        model (nn.Module): the root model.
        optim (torch.optim.Optimizer): the optimizer.
        optim_state_dict (Dict[str, ValueType]): the superset optim state_dict that
            contains the optim state_dict of ``optim``.
        info (_StateDictInfo): state dict information.

    Returns:
        The optim state_dict of ``optim``.
    """

    state: DictValueType = {}
    pg_state: ListDictValueType = []
    return_osd: OptimizerStateType = {STATE: state, PG: pg_state}
    pg_mapping: Dict[int, int] = {}

    for param_group in optim.param_groups:
        pg_state.append({PARAMS: []})
        for param in param_group[PARAMS]:
            for fqn in info.fqn_param_mapping[param]:
                params = pg_state[-1][PARAMS]
                assert isinstance(params, list)
                params.append(fqn)
                if param.requires_grad:
                    state[fqn] = cast(DictValueType, optim_state_dict[STATE])[fqn]
                for loaded_param_group in cast(ListDictValueType, optim_state_dict[PG]):
                    params = loaded_param_group[PARAMS]
                    assert isinstance(params, list)
                    if fqn in params:
                        pg_mapping[id(loaded_param_group)] = len(return_osd[PG]) - 1

    for param_group in cast(ListDictValueType, optim_state_dict[PG]):
        idx = pg_mapping.get(id(param_group), -1)
        if idx == -1:
            continue
        for key, value in param_group.items():
            if key == PARAMS:
                continue
            # TODO: check if value is the same if exists.
            pg_state[idx][key] = value

    return return_osd


def _load_optim_state_dict(
    model: nn.Module,
    optimizers: Tuple[torch.optim.Optimizer, ...],
    state_dict: OptimizerStateType,
    info: _StateDictInfo,
) -> None:
    if not info.handle_optim:
        return

    for optim in optimizers:
        optim_state_dict = _split_optim_state_dict(model, optim, state_dict, info)
        if info.fsdp_modules:
            with info.fsdp_context():
                optim_state_dict = FSDP.optim_state_dict_to_load(
                    model, optim, optim_state_dict
                )

        # Note that we do not have to convert the FQN back to param id here if
        # order in optim.param_groups[idx][PARAMS] is the same as the one in
        # optim_state_dict[PG][idx][PARAMS].
        _init_optim_state(optim)
        _state_dict_fn(optim, "load_state_dict")(optim_state_dict)


def state_dict(
    model: nn.Module,
    *,
    optimizers: Union[
        None, torch.optim.Optimizer, Iterable[torch.optim.Optimizer]
    ] = None,
    model_only: bool = False,
    optim_only: bool = False,
    options: Optional[StateDictOptions] = None,
) -> Tuple[Dict[str, ValueType], OptimizerStateType]:
    """
    Return the model state_dict and optimizers state_dict.

    ``state_dict`` is a function that can process any module
    that is parallelized by FSDP/fully_shard, DDP/replicate,
    tensor_parallel/parallelize_module,
    and any combination of these parallelisms. The main functions of
    ``state_dict`` are:
            1. Creating a model and optimizer state_dict that can be resharded with
               different workers and/or different parallelisms.
            2. Eliminating the need for users to call parallelism-specific
                    state_dict APIs.
            3. Sanity checking the result state_dict.
    The keys of the result state_dict are the canonical FQNs (Fully Qualified Names).
    A canonical FQN refers to the FQN based on a parameter's position in an
    nn.Module hierarchy. More specifically, a canonical FQN to a parameter is the
    FQN returned by ``module.named_parameters()`` or ``module.named_buffers()``
    when module is not distributed by any parallelisms. Since the optimizer
    internally uses parameter IDs to represent a parameter, a conversion will
    happen to convert the parameter IDs to the canonical FQNs. The value of the
    result state_dict will be either ShardedTensor, DTensor if the value is
    sharded across ranks or Tensor, scalar values if the value is duplicated
    because of DDP/replicate.

    ``state_dict`` can also process a module that is not parallelized.
    In such a case, ``state_dict`` only performs one function --
    converting the optimizer parameter IDs to the canonical FQNs.

    Example:

        import torch
        from torch.distributed.fsdp import FullyShardedDataParallel as FSDP
        from torch.nn.parallel import DistributedDataParallel as DDP
        from torch.distributed.checkpoint.state_dict import state_dict

        fsdp_model = FSDP(copy.deepcopy(model))
        fsdp_optim = torch.optim.Adam(model.parameters(), lr=1e-3)
        ddp_model = DDP(copy.deepcopy(model))
        ddp_optim = torch.optim.Adam(model.parameters(), lr=1e-3)


        ddp_state_dict, ddp_optim_state_dict = state_dict(ddp_model, ddp_optim)
        fsdp_state_dict, fsdp_optim_state_dict = state_dict(fsdp_model, fsdp_optim)

        # if we simply call ddp_model.state_dict() and fsdp_model.state_dict(),
        # the asserts will fail.
        assert ddp_state_dict == fsdp_state_dict
        assert ddp_optim_state == fsdp_optim_state_dict


    Args:
        model (nn.Module): the nn.Module to the model.
        optimizers (Union[None, Optimizer, Iterable[Optimizer]]):
            The optimizers that are used to optimize ``model``.
        model_only (bool): if model_only is True, the returned optimizer
            state_dict will be empty (default: False)

        optim_only (bool): if optim_only is True, the returned model state_dict
            will be empty (default: False)
        options (StateDictOptions): the options to control how
            model state_dict and optimizer state_dict should be returned. See
            `StateDictOptions` for the details.
    Returns:
        A tuple of state_dict's. The first one is the module  state_dict and the second
        one is the optimizer state_dict. The model state_dict will be empty if
        `optim_only` is True. The optimizer state_dict will be empty if
        `model_only` is True or `optimizers` is empty.
    """
    with gc_context():
        optimizers = (
            tuple()
            if optimizers is None
            else (
                (optimizers,)
                if isinstance(optimizers, torch.optim.Optimizer)
                else tuple(optimizers)
            )
        )
        info = _verify_options(model, optimizers, model_only, optim_only, options)
        model_state_dict = _get_model_state_dict(model, info)
        optim_state_dict = _get_optim_state_dict(model, optimizers, info)
        _verify_state_dict(model_state_dict, optim_state_dict, info)
        return model_state_dict, optim_state_dict


def load_state_dict(
    model: nn.Module,
    *,
    optimizers: Union[
        None, torch.optim.Optimizer, Iterable[torch.optim.Optimizer]
    ] = None,
    model_state_dict: Optional[Dict[str, ValueType]] = None,
    optim_state_dict: Optional[OptimizerStateType] = None,
    model_only: bool = False,
    optim_only: bool = False,
    options: Optional[StateDictOptions] = None,
) -> None:
    """Load the model state_dict and optimizers state_dict.

    The counterpart of ``state_dict`` to load the state_dict
    generated by ``state_dict`` back to the model and optimizers.
    The given ``model_state_dict`` and ``optim_state_dict`` do not have to be
    returned by ``state_dict`` but must meet the following
    conditions:
        1. All FQNs are canonical FQNs as defined in ``state_dict``.
        2. If a tensor is sharded, it must be a ShardedTensor or DTensor.
        3. Optimizer state_dict must contain the canonical FQNs instead of
           parameter IDs.

    Args:
        model (nn.Module): the nn.Module to the model.
        optimizers (Union[None, Optimizer, Iterable[Optimizer]]):
            The optimizers that are used to optimize ``model``.
        model_only (bool): if model_only is True, only the model state_dict will
            be loaded (default: False)
        optim_only (bool): if optim_only is True, only the optimizer state_dict
            will be loaded (default: False)
        options (StateDictOptions): the options to control how
            model state_dict and optimizer state_dict should be loaded. See
            `StateDictOptions` for the details.
    Returns:
        None
    """
    model_state_dict = model_state_dict if model_state_dict else {}
    optim_state_dict = optim_state_dict if optim_state_dict else {}
    with gc_context():
        optimizers = (
            tuple()
            if optimizers is None
            else (
                (optimizers,)
                if isinstance(optimizers, torch.optim.Optimizer)
                else tuple(optimizers)
            )
        )
        info = _verify_options(model, optimizers, model_only, optim_only, options)
        _verify_state_dict(model_state_dict, optim_state_dict, info)
        _load_model_state_dict(model, model_state_dict, info)
        _load_optim_state_dict(model, optimizers, optim_state_dict, info)


# TODO: correct the state_dict function signature.
# TODO: this API is not yet fully tested. Make it private
@no_type_check
def _patch_model_state_dict(
    model: nn.Module,
    *,
    options: Optional[StateDictOptions] = None,
) -> None:
    """Patch the ``state_dict`` and ``load_state_dict`` attributes of ``model``.

    Patch the ``state_dict`` and ``load_state_dict`` attributes of ``model`` to
    be a partial function to call ``state_dict``.

    Example:
        from torch.distributed.fsdp import FullyShardedDataParallel as FSDP
        from torch.distributed.checkpoint.state_dict import patch_model_state_dict

        model = fsdp(model)
        patch_model_state_dict(model)

    Args:
        model (nn.Module): the nn.Module to the model.
        options (StateDictOptions): the options to control how
            model state_dict and optimizer state_dict should be loaded. See
            `StateDictOptions` for the details.
    Returns:
        None
    """

    _state_dict_call = functools.partial(
        state_dict,
        model=model,
        optimizers=tuple(),
        model_only=True,
        options=options,
    )

    def state_dict_call():
        return _state_dict_call()[0]

    model.state_dict = state_dict_call

    _load_state_dict_call = functools.partial(
        load_state_dict,
        model=model,
        optimizers=None,
        model_only=True,
        options=options,
    )

    def load_state_dict_call():
        _load_state_dict_call(state_dict=state_dict)[1]

    model.load_state_dict = load_state_dict_call

    _patched_state_dict.add(state_dict_call)
    _patched_state_dict.add(load_state_dict_call)


# TODO: correct the load_state_dict function signature.
# TODO: this API is not yet fully tested. Make it private
@no_type_check
def _patch_optimizer_state_dict(
    model: nn.Module,
    *,
<<<<<<< HEAD
    options: Optional[StateDictOptions] = None,
=======
    optimizers: Tuple[torch.optim.Optimizer, ...],
    options: Optional[DistributedStateDictOptions] = None,
>>>>>>> 2fcf2cb7
) -> None:
    """Patch the ``state_dict`` and ``load_state_dict`` attributes of ``optimizers``.

    Patch the ``state_dict`` and ``load_state_dict`` attributes of ``optimizers`` to
    be a partial function to call ``state_dict``.

    Note that if there are multiple optimizers, all of the optimizers will be patched.
    So users only need to call one of the state_dict() to get the full result.

    Example:
        from torch.distributed.fsdp import FullyShardedDataParallel as FSDP
        from torch.distributed.checkpoint.state_dict import patch_model_state_dict

        model = fsdp(model)
        patch_model_state_dict(model)

    Args:
        model (nn.Module): the nn.Module to the model.
        options (StateDictOptions): the options to control how
            model state_dict and optimizer state_dict should be loaded. See
            `StateDictOptions` for the details.
    Returns:
        None
    """

    _state_dict_call = functools.partial(
        state_dict,
        model=model,
        optimizers=optimizers,
        optim_only=True,
        options=options,
    )

    def state_dict_call():
        return _state_dict_call()[1]

    _load_state_dict_call = functools.partial(
        load_state_dict,
        model=model,
        optimizers=optimizers,
        optim_only=True,
        options=options,
    )

    def load_state_dict_call(state_dict: Dict[str, Any]):
        _load_state_dict_call(optim_state_dict=state_dict)

    _patched_state_dict.add(state_dict_call)
    _patched_state_dict.add(load_state_dict_call)
    for optim in optimizers:
        optim.state_dict = state_dict_call
        optim.load_state_dict = load_state_dict_call<|MERGE_RESOLUTION|>--- conflicted
+++ resolved
@@ -688,12 +688,8 @@
 def _patch_optimizer_state_dict(
     model: nn.Module,
     *,
-<<<<<<< HEAD
+    optimizers: Tuple[torch.optim.Optimizer, ...],
     options: Optional[StateDictOptions] = None,
-=======
-    optimizers: Tuple[torch.optim.Optimizer, ...],
-    options: Optional[DistributedStateDictOptions] = None,
->>>>>>> 2fcf2cb7
 ) -> None:
     """Patch the ``state_dict`` and ``load_state_dict`` attributes of ``optimizers``.
 

--- conflicted
+++ resolved
@@ -21,20 +21,11 @@
         if not 0.0 <= weight_decay:
             raise ValueError(f"Invalid weight_decay value: {weight_decay}")
         if not 0.0 <= momentum_decay:
-<<<<<<< HEAD
-            raise ValueError("Invalid momentum_decay value: {}".format(momentum_decay))
-        # Note: capturable is internal-only, used by dynamo/inductor to enable
-        # compiler/cudagraphs friendly implementation
-        defaults = dict(lr=lr, betas=betas, eps=eps,
-                        weight_decay=weight_decay, momentum_decay=momentum_decay,
-                        foreach=foreach, differentiable=differentiable, capturable=False)
-=======
             raise ValueError(f"Invalid momentum_decay value: {momentum_decay}")
         defaults = dict(lr=lr, betas=betas, eps=eps,
                         weight_decay=weight_decay, momentum_decay=momentum_decay,
                         decoupled_weight_decay=decoupled_weight_decay,
-                        foreach=foreach, differentiable=differentiable)
->>>>>>> 7b14a14e
+                        foreach=foreach, differentiable=differentiable, capturable=False)
         super().__init__(params, defaults)
 
     def __setstate__(self, state):
@@ -251,11 +242,8 @@
                          weight_decay: float,
                          momentum_decay: float,
                          eps: float,
-<<<<<<< HEAD
+                         decoupled_weight_decay: bool,
                          capturable: bool,
-=======
-                         decoupled_weight_decay: bool,
->>>>>>> 7b14a14e
                          differentiable: bool):
 
     for i, param in enumerate(params):
@@ -318,11 +306,8 @@
                         weight_decay: float,
                         momentum_decay: float,
                         eps: float,
-<<<<<<< HEAD
+                        decoupled_weight_decay: bool,
                         capturable: bool,
-=======
-                        decoupled_weight_decay: bool,
->>>>>>> 7b14a14e
                         differentiable: bool):
 
     if len(params) == 0:

import io
import pickle

from torch.utils.data import IterDataPipe, MapDataPipe

<<<<<<< HEAD
from typing import Any, Dict
=======
from typing import Any, Dict, Set, Tuple, Type, Union
>>>>>>> b0863391

__all__ = ["traverse", ]

DataPipe = Union[IterDataPipe, MapDataPipe]
reduce_ex_hook = None


def _stub_unpickler():
    return "STUB"


# TODO(VitalyFedyunin): Make sure it works without dill module installed
<<<<<<< HEAD
def list_connected_datapipes(scan_obj, only_datapipe):

=======
def _list_connected_datapipes(scan_obj, only_datapipe, cache):
>>>>>>> b0863391
    f = io.BytesIO()
    p = pickle.Pickler(f)  # Not going to work for lambdas, but dill infinite loops on typing and can't be used as is

    def stub_pickler(obj):
        return _stub_unpickler, ()

    captured_connections = []

    def getstate_hook(obj):
        state = {}
        for k, v in obj.__dict__.items():
            if isinstance(v, (IterDataPipe, MapDataPipe, tuple)):
                state[k] = v
        return state

    def reduce_hook(obj):
        if obj == scan_obj:
            raise NotImplementedError
        else:
            captured_connections.append(obj)
            return _stub_unpickler, ()

    datapipe_classes: Tuple[Type[DataPipe]] = (IterDataPipe, MapDataPipe)  # type: ignore[assignment]

    try:
        for cls in datapipe_classes:
            cls.set_reduce_ex_hook(reduce_hook)
            if only_datapipe:
                cls.set_getstate_hook(getstate_hook)
        p.dump(scan_obj)
    except AttributeError:  # unpickable DataPipesGraph
        pass  # TODO(VitalyFedyunin): We need to tighten this requirement after migrating from old DataLoader
    finally:
        for cls in datapipe_classes:
            cls.set_reduce_ex_hook(None)
            if only_datapipe:
                cls.set_getstate_hook(None)
    return captured_connections


def traverse(datapipe, only_datapipe=False):
<<<<<<< HEAD
    if not isinstance(datapipe, IterDataPipe):
        raise RuntimeError("Expected `IterDataPipe`, but {} is found".format(type(datapipe)))

    items = list_connected_datapipes(datapipe, only_datapipe)
    d: Dict[IterDataPipe, Any] = {datapipe: {}}
=======
    cache: Set[DataPipe] = set()
    return _traverse_helper(datapipe, only_datapipe, cache)


# Add cache here to prevent infinite recursion on DataPipe
def _traverse_helper(datapipe, only_datapipe, cache):
    if not isinstance(datapipe, (IterDataPipe, MapDataPipe)):
        raise RuntimeError("Expected `IterDataPipe` or `MapDataPipe`, but {} is found".format(type(datapipe)))

    cache.add(datapipe)
    items = _list_connected_datapipes(datapipe, only_datapipe, cache)
    d: Dict[DataPipe, Any] = {datapipe: {}}
>>>>>>> b0863391
    for item in items:
        d[datapipe].update(traverse(item, only_datapipe))
    return d<|MERGE_RESOLUTION|>--- conflicted
+++ resolved
@@ -3,11 +3,7 @@
 
 from torch.utils.data import IterDataPipe, MapDataPipe
 
-<<<<<<< HEAD
-from typing import Any, Dict
-=======
 from typing import Any, Dict, Set, Tuple, Type, Union
->>>>>>> b0863391
 
 __all__ = ["traverse", ]
 
@@ -20,12 +16,7 @@
 
 
 # TODO(VitalyFedyunin): Make sure it works without dill module installed
-<<<<<<< HEAD
-def list_connected_datapipes(scan_obj, only_datapipe):
-
-=======
 def _list_connected_datapipes(scan_obj, only_datapipe, cache):
->>>>>>> b0863391
     f = io.BytesIO()
     p = pickle.Pickler(f)  # Not going to work for lambdas, but dill infinite loops on typing and can't be used as is
 
@@ -42,7 +33,7 @@
         return state
 
     def reduce_hook(obj):
-        if obj == scan_obj:
+        if obj == scan_obj or obj in cache:
             raise NotImplementedError
         else:
             captured_connections.append(obj)
@@ -67,13 +58,6 @@
 
 
 def traverse(datapipe, only_datapipe=False):
-<<<<<<< HEAD
-    if not isinstance(datapipe, IterDataPipe):
-        raise RuntimeError("Expected `IterDataPipe`, but {} is found".format(type(datapipe)))
-
-    items = list_connected_datapipes(datapipe, only_datapipe)
-    d: Dict[IterDataPipe, Any] = {datapipe: {}}
-=======
     cache: Set[DataPipe] = set()
     return _traverse_helper(datapipe, only_datapipe, cache)
 
@@ -86,7 +70,8 @@
     cache.add(datapipe)
     items = _list_connected_datapipes(datapipe, only_datapipe, cache)
     d: Dict[DataPipe, Any] = {datapipe: {}}
->>>>>>> b0863391
     for item in items:
-        d[datapipe].update(traverse(item, only_datapipe))
+        # Using cache.copy() here is to prevent recursion on a single path rather than global graph
+        # Single DataPipe can present multiple times in different paths in graph
+        d[datapipe].update(_traverse_helper(item, only_datapipe, cache.copy()))
     return d
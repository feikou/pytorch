# Copyright (c) Facebook, Inc. and its affiliates.
# All rights reserved.
#
# This source code is licensed under the BSD-style license found in the
# LICENSE file in the root directory of this source tree.
import contextlib
import functools
from typing import Any, Callable, Dict, List, Optional, Tuple, Union
import torch
from torch._C import _disabled_torch_function_impl
import torch.utils._pytree as pytree
from torch.fx import Tracer, GraphModule
from torch._subclasses.fake_tensor import FakeTensorMode
import torch.fx as fx
from torch.utils._mode_utils import no_dispatch
from torch.fx.passes.shape_prop import _extract_tensor_metadata
from contextlib import contextmanager, nullcontext

from torch.utils._python_dispatch import TorchDispatchMode, enable_torch_dispatch_mode
from torch._subclasses import FakeTensor
from .symbolic_shapes import ShapeEnv, magic_methods, reflectable_magic_methods
import torch.fx.experimental.symbolic_shapes as symbolic_shapes

__all__ = ["ProxyTensor", "PythonKeyTracer", "dispatch_trace", "make_fx", "enable_strict", "DecompositionInterpreter"]
aten = torch.ops.aten

CURRENT_DECOMPOSITION_TABLE: Dict[torch._ops.OpOverload, Callable] = {}


class ProxySymInt(object):
    def __init__(self, sym_int, proxy):
        assert isinstance(sym_int, torch._C.SymIntNode) or isinstance(sym_int, int)
        self.sym_int = sym_int
        self.proxy = proxy

    def wrap(self, num):
        return ProxySymInt(num, num)

    def __str__(self):
        return f"ProxySymInt({self.sym_int})"

    def __int__(self):
        # Not sure how to make mypy support this lol
        return int(self.sym_int)  # type: ignore[arg-type]

    def __bool__(self):
        return bool(self.sym_int)

import operator

def create_magic_impl(op):
    def magic_impl(self, other):
        def unwrap_proxy(x):
            return x.proxy if isinstance(x, ProxySymInt) else x
        out_proxy = op(unwrap_proxy(self), unwrap_proxy(other))

        def unwrap_proxyint(x):
            return x.sym_int if isinstance(x, ProxySymInt) else x
        out_sym_int = op(unwrap_proxyint(self), unwrap_proxyint(other))
        return ProxySymInt(out_sym_int, out_proxy)
    return magic_impl

for method in reflectable_magic_methods:
    method_name = f'{method}'

    op = getattr(operator, method_name)
    setattr(ProxySymInt, f'r{method_name}', create_magic_impl(op))

for method in magic_methods:
    method_name = f'{method}'

    op = getattr(operator, method_name)
    setattr(ProxySymInt, method_name, create_magic_impl(op))


@contextmanager
def decompose(decomposition_table):
    global CURRENT_DECOMPOSITION_TABLE
    old_decomposition_table = CURRENT_DECOMPOSITION_TABLE
    CURRENT_DECOMPOSITION_TABLE = decomposition_table
    try:
        yield CURRENT_DECOMPOSITION_TABLE
    finally:
        CURRENT_DECOMPOSITION_TABLE = old_decomposition_table

# Checks whether we try to convert the tensor into a scalar
IS_STRICT = True
def enable_strict(val):
    global IS_STRICT
    IS_STRICT = val

def wrap_output(inner_res, proxy_res, *, constant, proxy_mode):
    def wrap_with_proxy(e, proxy, constant):
        if isinstance(e, torch.Tensor):
            with no_dispatch():
                return ProxyTensor(e, proxy, constant=constant, proxy_mode=proxy_mode)
        if isinstance(e, list):
<<<<<<< HEAD
=======
            # example use case: allreduce_ returns ([tensor], work)
>>>>>>> 8484953d
            with no_dispatch():
                return [wrap_with_proxy(ee, proxy[idx], get_constant(idx)) for idx, ee in enumerate(e)]
        else:
            return e

    def get_constant(idx):
        if constant is None:
            return None
        else:
            return constant[idx]

    # Unfortunately, tree_map cannot directly be used here. As the resulting
    # object may be a proxy that represents a tuple, we may need to
    # explicitly unwrap the proxy by simulating the flattening operations.
    if isinstance(inner_res, tuple):
        return tuple(wrap_with_proxy(e, proxy_res[idx], get_constant(idx)) for idx, e in enumerate(inner_res))
    elif isinstance(inner_res, list):
        return list([wrap_with_proxy(e, proxy_res[idx], get_constant(idx)) for idx, e in enumerate(inner_res)])
    elif isinstance(inner_res, torch.Tensor):
        return wrap_with_proxy(inner_res, proxy_res, constant)
    else:
        return inner_res


def maybe_disable_fake_tensor_mode():
    # TODO: figure out if this API generally makes sense and bake it into the
    # library
    mb_fake_mode = torch._C._get_torch_dispatch_mode()
    if isinstance(mb_fake_mode, FakeTensorMode):
        return enable_torch_dispatch_mode(mb_fake_mode.inner, replace=mb_fake_mode)
    else:
        return nullcontext()


def unwrap_elem(e):
    if isinstance(e, ProxyTensor):
        return e.elem
    if isinstance(e, torch._C.SymIntNode):
        if isinstance(e.get_pyobj(), ProxySymInt):
            return e.get_pyobj().sym_int
        else:
            raise RuntimeError(f"Something has gone wrong, we are trying to put SymInt {e.get_pyobj()} into the graph,"
                               f"even though it's not a ProxySymInt. This is a bug.")
    return e


def proxy_call(proxy_mode, func_overload, args, kwargs=None):
    if kwargs is None:
        kwargs = {}

    func = func_overload.overloadpacket
    if func_overload in CURRENT_DECOMPOSITION_TABLE:
        return CURRENT_DECOMPOSITION_TABLE[func_overload](*args, **kwargs)
    if func_overload == aten._local_scalar_dense.default:
        t, = args
        assert not kwargs
        if t.constant is not None:
            with maybe_disable_fake_tensor_mode():
                return t.constant.item()
        raise RuntimeError("It appears that you're trying to get value out of a tracing tensor - erroring out! "
                           "It's likely that this is caused by data-dependent control flow or similar."
                           "Try torch.fx.experimental.proxy_tensor.enable_strict(False) to disable this check")

    def unwrap_proxy(e):
        return e.proxy if isinstance(e, ProxyTensor) else e

    proxy_args = pytree.tree_map(unwrap_proxy, args)
    proxy_kwargs = pytree.tree_map(unwrap_proxy, kwargs)

    proxy_res = func_overload(*proxy_args, **proxy_kwargs)
    # Kind of a hacky way to test if an op is in-place or not
    if func.__name__[-1] == "_" and func.__name__[0] != "_":
        if isinstance(args[0], List):
            # e.g., c10d::allreduce_ returns a list of tensors as the first element
            # in the output.
            for i, a in enumerate(args[0]):
                a.proxy = proxy_res[0][i]
                proxy_res[0][i].node.meta['tensor_meta'] = _extract_tensor_metadata(a)
        else:
            args[0].proxy = proxy_res
            proxy_res.node.meta['tensor_meta'] = _extract_tensor_metadata(args[0])

    inner_res = func_overload(*pytree.tree_map(unwrap_elem, args), **pytree.tree_map(unwrap_elem, kwargs))

    # Needed to sync up metadata for in-place operators that modify metadata
    # TODO: instead forward the metadata to the inner tensor so updating
    # is not necessary
    if torch.Tag.inplace_view in func_overload.tags:  # type: ignore[attr-defined]
        with no_dispatch():
            func_overload(*args, **kwargs)

    # In some circumstances, we will be tracing in a situation where a tensor
    # is *statically* known to be a constant (currently, this only happens if
    # you run torch.tensor; deterministic factory functions like torch.arange
    # don't get this treatment).  When the tensor in question is small, it's
    # helpful to due constant propagation in case we call item() (in which
    # case we can return the constant value that is known, rather than give
    # an error.)  The logic here tests if constant propagation is possible
    # (because all of the inputs are constant).  If so, we disable fake tensor
    # mode (if it is on) and do true compute on the constant.
    #
    # It's worth highlighting that we're making a policy decision here.
    # There is a potential that the tensor is actually quite large, and we
    # don't actually want to run the compute.  The tensor being quite large
    # is one of the reasons why factory functions don't get this treatment
    # (since they can be quite large; if a parameter is initialized to a
    # constant value it will be!)  Similarly, there is also a potential
    # to run an operator that blows up the size of a small tensor; we don't
    # protect against this case, but we could force, e.g., only single
    # element constant computation by testing the numel of the result before
    # propagating const-ness.  Similarly, we don't require the constant to
    # live on CPU, but we could.
    all_constant = True
    any_constant = False

    def check_constant(e):
        nonlocal all_constant, any_constant
        if isinstance(e, ProxyTensor):
            if e.constant is None:
                all_constant = False
            else:
                any_constant = True

    pytree.tree_map(check_constant, args)
    pytree.tree_map(check_constant, kwargs)

    def unwrap_constant(e):
        if isinstance(e, ProxyTensor):
            return e.constant
        return e

    constant = None
    # NB: do NOT include factories as constants
    if all_constant and any_constant:
        with maybe_disable_fake_tensor_mode():
            constant = func_overload(
                *pytree.tree_map(unwrap_constant, args),
                **pytree.tree_map(unwrap_constant, kwargs)
            )

    # TODO(chilli): Enable this after it's been refactored to work with wrapper tensor subclasses in general
    # pytree.tree_map(lambda x: check_metadata_consistency(x, ProxyTensor), (inner_res, args, kwargs))
    return wrap_output(inner_res, proxy_res, constant=constant, proxy_mode=proxy_mode)


class ProxyTensor(torch.Tensor):
    proxy: fx.Proxy
    elem: torch.Tensor
    has_sym_ints: bool
    proxy_mode: "ProxyTorchDispatchMode"


    @staticmethod
    def __new__(cls, elem, proxy, *, requires_grad=None, constant=None, proxy_mode):
        def create_proxy_symint(sym_int, new_proxy):
            return torch._C.SymIntNode.new_symint(ProxySymInt(sym_int, new_proxy))

        has_sym_ints = symbolic_shapes.has_symbolic_sizes_strides(elem)
        if has_sym_ints:
            new_shape = []
            for idx, s in enumerate(elem.shape):
                if isinstance(s, torch._C.SymIntNode):
                    new_shape.append(create_proxy_symint(s, proxy.size(idx)))
                else:
                    assert isinstance(s, int)
                    # If it's not an existing SymIntNodeImpl, just pass the proxy as the int
                    # _make_wrapper_subclass requires all inputs to be SymIntNodeImpls
                    new_shape.append(create_proxy_symint(s, s))
            # TODO: hack, since we currently don't support symbolic strides
            new_strides = symbolic_shapes.create_contiguous(new_shape)
        else:
            new_shape = elem.shape
            new_strides = elem.stride()

        r = torch.Tensor._make_wrapper_subclass(  # type: ignore[attr-defined]
            cls,
            new_shape, dtype=elem.dtype, layout=elem.layout, device=elem.device,
            requires_grad=requires_grad if requires_grad is not None else False, strides=new_strides,
            storage_offset=elem.storage_offset()
        )
        r.has_sym_ints = has_sym_ints
        return r

    def __init__(self, elem, proxy, *, requires_grad=None, constant=None, proxy_mode):
        # TODO: hack since _extract_tensor_metadata currently tries to access stride
        if elem.is_sparse or self.has_sym_ints:
            proxy.node.meta['tensor_meta'] = {}
        else:
            proxy.node.meta['tensor_meta'] = _extract_tensor_metadata(self)
        # This detects situations where you accidentally put a ProxyTensor
        # inside a ProxyTensor for the same trace; this is a layering violation
        assert not (isinstance(elem, ProxyTensor) and elem.proxy.tracer is proxy.tracer)
        self.elem = elem
        self.proxy = proxy
        self.constant = constant
        self.proxy_mode = proxy_mode


    def __deepcopy__(self, memo):
        return self.clone()

    def __repr__(self):
        with no_dispatch():
            return f"ProxyTensor({self.elem}, proxy={self.proxy})"

    __torch_function__ = _disabled_torch_function_impl

    @classmethod
    def __torch_dispatch__(cls, func_overload, types, args=(), kwargs=None):
        # Get the first proxy mode. If there are different proxy modes with
        # different tracers torch.fx.Proxy would raise an error.
        proxy_mode = None
        for arg in pytree.tree_flatten((args, kwargs))[0]:
            if isinstance(arg, ProxyTensor):
                if proxy_mode is None:
                    proxy_mode = arg.proxy_mode
                    break
        assert proxy_mode is not None, "At least one argument must be a ProxyTensor"

        with proxy_mode.restore():  # type: ignore[union-attr]
            return func_overload(*args, **kwargs)


class PythonKeyTracer(Tracer):
    def __init__(self):
        super().__init__()

    # In general, we don't want to make modules leaves. In principle, users of
    # this tracer might want to override this in order to turn a couple specific
    # modules into leaves in the traced graph.
    def call_module(
            self, m: torch.nn.Module, forward: Callable[..., Any], args: Tuple[Any, ...], kwargs: Dict[str, Any]
    ) -> Any:
        return forward(*args, **kwargs)

    def create_arg(self, a: Any):
        if isinstance(a, torch.nn.Parameter):
            for n, p in self.root.named_parameters():
                if a is p:
                    return self.create_node('get_attr', n, (), {})
            qualname: Optional[str] = None

            if not qualname:
                i = 0
                while True:
                    qualname = f'_param_constant{i}'
                    if not hasattr(self.root, qualname):
                        break
                    i += 1
                setattr(self.root, qualname, a)

            return self.create_node('get_attr', qualname, (), {})
        elif isinstance(a, torch._C.SymIntNode):
            py_symint = a.get_pyobj()
            assert isinstance(py_symint, ProxySymInt)
            return py_symint.proxy.node
        return super().create_arg(a)


def dispatch_trace(
        root: Union[torch.nn.Module, Callable],
        tracer: Tracer,
        concrete_args: Optional[Tuple[Any, ...]] = None,
) -> GraphModule:
    graph = tracer.trace(root, concrete_args)
    name = root.__class__.__name__ if isinstance(root, torch.nn.Module) else root.__name__
    return GraphModule(tracer.root, graph, name)


def wrap_key(f, inps, proxy_mode):
    flat_inps, _ = pytree.tree_flatten(inps)

    @functools.wraps(f)
    def wrapped(*args):
        flat_args, args_spec = pytree.tree_flatten(args)
        assert (len(flat_args) == len(flat_inps))
        for idx, arg in enumerate(flat_args):
            if isinstance(flat_inps[idx], torch.Tensor):
                with no_dispatch():
                    flat_args[idx] = ProxyTensor(
                        flat_inps[idx],
                        arg,
                        requires_grad=(flat_inps[idx].is_leaf and flat_inps[idx].requires_grad),
                        proxy_mode=proxy_mode,
                    )
            else:
                flat_args[idx] = flat_inps[idx]

        tree_args = pytree.tree_unflatten(flat_args, args_spec)
        out = f(*tree_args)
        flat_outs, out_spec = pytree.tree_flatten(out)
        for idx in range(len(flat_outs)):
            if isinstance(flat_outs[idx], torch.Tensor) and isinstance(flat_outs[idx], ProxyTensor):
                flat_outs[idx] = flat_outs[idx].proxy
        return pytree.tree_unflatten(flat_outs, out_spec)

    return wrapped


class ProxyTorchDispatchMode(TorchDispatchMode):
    def __init__(self, tracer, trace_factory_functions=True):
        self.tracer = tracer
        self.enable_tracing = True
        self.trace_factory_functions = trace_factory_functions

    def __torch_dispatch__(self, func_overload, types, args=(), kwargs=None):
        if not self.enable_tracing:
            return func_overload(*args, **kwargs)

        if symbolic_shapes.is_symbolic_op(func_overload):
            return symbolic_shapes.handle_symbolic_op(func_overload, args, kwargs)

        func = func_overload.overloadpacket
        # We don't want to convert torch.tensor constants into tracing objects.
        if func_overload == aten.lift.default:
            return args[0]
        if any(tuple(isinstance(arg, ProxyTensor) for arg in pytree.tree_flatten(args)[0])):
            return proxy_call(self, func_overload, args, kwargs)
        # When we trace through a torch.tensor invocation, you never actually
        # see a torch.ops.aten.tensor call. Instead, the way this function is
        # implemented internally is that we allocate a plain tensor (this is
        # *guaranteed* to be a plain tensor, we disable all modes when doing
        # so), and then call at::lift_fresh on it (to give modes a chance to do
        # their stuff).  Furthermore, the tensor argument to lift_fresh is guaranteed
        # to be freshly allocated, so we want lift_fresh to be a no-op (directly
        # returning the input argument).
        #
        # Here is the basic problem: when we trace this sequence of executions
        # into an FX graph, what happens to this call sequence?  Traditionally,
        # tensor constants get interned as buffers on the FX GraphModule.  But
        # this is dangerous.  Consider:
        #
        #       x = torch.tensor(1)
        #       x.add_(2)
        #
        # Naively, this traces into:
        #
        #       t = self._tensor_constant0  # initialized to torch.tensor(1)
        #       x = torch.ops.aten.lift_fresh(t)
        #       x.add_(2)
        #
        # If lift_fresh returns t directly, the subsequent add_ call will
        # modify the tensor constant. Really, the problem is we've violated
        # the invariant the the argument to lift is fresh.  So what we should
        # preserve the invariant by replacing lift_fresh with lift_fresh_copy:
        #
        #       t = self._tensor_constant0  # initialized to torch.tensor(1)
        #       x = torch.ops.aten.lift_fresh_copy(t)
        #       x.add_(2)
        #
        # This is what the overload modification does.
        elif self.trace_factory_functions:
            flat_args = pytree.tree_flatten((args, kwargs))[0]
            handled_types = [torch.Tensor, ProxyTensor, torch.nn.Parameter]

            # If there are any tensor subclasses, we need to handle those tensor subclasses first
            if any([isinstance(arg, torch.Tensor) and type(arg) not in handled_types for arg in flat_args]):
                return NotImplemented

            if func_overload is torch.ops.aten.lift_fresh.default:
                func_overload = torch.ops.aten.lift_fresh_copy.default

            proxy_res = self.tracer.create_proxy('call_function', func_overload, args, kwargs,
                                                 name=self.tracer.graph._target_to_str(func.__name__))

            inner_res = func_overload(*args, **kwargs)

            # If this is a lift, the input tensor is guaranteed to be a
            # constant, so we keep a copy of the original argument along so
            # we can query it if we're asked to item() it at some later point
            is_lift = func_overload is torch.ops.aten.lift_fresh_copy.default
            if is_lift:
                with maybe_disable_fake_tensor_mode():
                    constant = args[0].clone()
            else:
                constant = None
            return wrap_output(inner_res, proxy_res, constant=constant, proxy_mode=self)
        else:
            return func_overload(*args, **kwargs)


class DecompositionInterpreter(torch.fx.Interpreter):
    def __init__(self, module: torch.fx.GraphModule, new_graph: torch.fx.Graph, decomposition_table=None, **kwargs):
        super().__init__(module, **kwargs)
        self.new_graph = new_graph
        self.tracer = torch.fx.proxy.GraphAppendingTracer(self.new_graph)
        self.decomposition_table = decomposition_table
        if self.decomposition_table is None:
            self.decomposition_table = {}
        self.mode = ProxyTorchDispatchMode(self.tracer)

    def placeholder(self, target, args, kwargs):
        out = super().placeholder(target, args, kwargs)
        # TODO handle case where the first character of target is '*'
        return ProxyTensor(out, torch.fx.Proxy(self.new_graph.placeholder(target), self.tracer), proxy_mode=self.mode)

    def get_attr(self, target, args, kwargs):
        out = super().get_attr(target, args, kwargs)
        return ProxyTensor(out, torch.fx.Proxy(self.new_graph.get_attr(target), self.tracer), proxy_mode=self.mode)

    # call_function, call_method, call_module get traced automatically by the ProxyTensors.

    def output(self, target, args, kwargs):
        out = super().output(target, args, kwargs)

        def unwrap(e):
            return e.proxy.node if isinstance(e, ProxyTensor) else e
        self.new_graph.output(pytree.tree_map(unwrap, out))
        return out

    def run(self, *args, **kwargs):
        # Should enter the mode at least once for being able to restore it later
        # See: https://github.com/pytorch/pytorch/pull/82549#discussion_r934782025
        with self.mode:
            pass
        with decompose(self.decomposition_table):
            return super().run(*args, **kwargs)


def wrapper_and_args_for_make_fx(func, args, kwargs):
    # make_fx doesn't support kwargs, so we need to do this flattening
    # and then unflatten the args before calling func
    flat_args, spec = pytree.tree_flatten((args, kwargs))

    def wrapped(flat_args):
        fn_args, fn_kwargs = pytree.tree_unflatten(flat_args, spec)
        return func(*fn_args, **fn_kwargs)
    return wrapped, flat_args


def make_fx(f, decomposition_table=None, trace_factory_functions=True, tracing_mode="real"):
    if tracing_mode != "real" and not trace_factory_functions:
        raise ValueError("""\
use_fake and not trace_factory_functions is not currently supported; if
proxy tensor is not executed as a mode, fake tensors must not be executed
as a mode either (otherwise, we will incorrectly intern fake tensors into
the traced graph module.)  However, non-mode execution of fake tensors
is not currently supported (although, in principle, it could be; file
a bug if you need this)""")

    assert tracing_mode in ["real", "fake", "symbolic"]

    if decomposition_table is None:
        decomposition_table = {}

    @functools.wraps(f)
    def wrapped(*args):
        phs = pytree.tree_map(lambda _: fx.PH, args)  # type: ignore[attr-defined]
        fx_tracer = PythonKeyTracer()
        fake_tensor_mode: Any = nullcontext()
        if tracing_mode == "real":
            fake_tensor_mode = nullcontext()
        elif tracing_mode == "fake":
            fake_tensor_mode = FakeTensorMode(allow_fallback_kernels=True)
        elif tracing_mode == "symbolic":
            fake_tensor_mode = FakeTensorMode(allow_fallback_kernels=False)
        else:
            raise AssertionError(f"Unexpected tracing type: {tracing_mode}")

        proxy_mode = ProxyTorchDispatchMode(fx_tracer, trace_factory_functions=trace_factory_functions)

        def wrap_fake_concrete(x):
            if isinstance(x, torch.Tensor):
                return fake_tensor_mode.from_tensor(x)  # type: ignore[attr-defined]

            return x

        shape_env = ShapeEnv()

        # todo: Figure out a more informative name for symints
        def wrap_fake_symbolic(x, sym_shape):
            if isinstance(x, torch.Tensor):
                val = FakeTensor(fake_tensor_mode, torch.empty(sym_shape, device="meta"), x.device)
                return val
            return x

        wrap_fn_map = {
            "real": lambda x: x,
            "fake": wrap_fake_concrete,
        }
        if tracing_mode == "symbolic":
            flat_shapes = shape_env.create_shapes_for_args(args)
            flat_args, spec = pytree.tree_flatten(args)
            args = pytree.tree_unflatten(list(map(lambda a: wrap_fake_symbolic(a[0], a[1]), zip(flat_args, flat_shapes))), spec)
        else:
            args = pytree.tree_map(wrap_fn_map[tracing_mode], args)

        with decompose(decomposition_table), fake_tensor_mode, proxy_mode:  # type: ignore[attr-defined]
            t = dispatch_trace(wrap_key(f, args, proxy_mode), tracer=fx_tracer, concrete_args=tuple(phs))

        # TODO: kind of a bad way to do it, should maybe figure out a better way
        t.shape_env = shape_env  # type: ignore[assignment]
        return t

    return wrapped


def get_torch_dispatch_modes():
    modes = [torch._C._get_torch_dispatch_mode()]
    if modes[-1] is None:
        return list()
    while modes[-1].inner is not None:
        modes.append(modes[-1].inner)
    return modes


@contextlib.contextmanager
def disable_proxy_modes_tracing():
    modes = get_torch_dispatch_modes()
    proxy_tensor_modes = [m for m in modes if isinstance(m, ProxyTorchDispatchMode)]
    olds = [m.enable_tracing for m in proxy_tensor_modes]
    for proxy_mode in proxy_tensor_modes:
        proxy_mode.enable_tracing = False
    try:
        yield
    finally:
        for proxy_mode, old in zip(proxy_tensor_modes, olds):
            proxy_mode.enable_tracing = old


def get_isolated_graphmodule(func, args, kwargs):
    """A helper function used to get the GraphModule for the given func.

    It's expected to be used in the ProxyTensor tracing context.
    It detaches the args and kwargs from the current tracer so that the trace of
    the current graph module can be created without any side-effects.
    """
    wrapped, all_args = wrapper_and_args_for_make_fx(func, args, kwargs)

    unwrapped_all_args = [unwrap_elem(a) for a in all_args]

    # Current implementation doesn't support the case when ProxyTensor is
    # wrapped with another Tensor subclass
    # See: https://github.com/pytorch/pytorch/pull/81764#issuecomment-1200472068
    # TODO: Once https://github.com/pytorch/pytorch/pull/82549 is merged, we can
    # remove this
    assert all(
        getattr(a, "elem", None) is None
        for a in unwrapped_all_args
        if isinstance(a, torch.Tensor)
    ), "ProxyTensor is wrapped with another Tensor subclass"

    with disable_proxy_modes_tracing():
        gm = make_fx(wrapped)(unwrapped_all_args)
    return gm<|MERGE_RESOLUTION|>--- conflicted
+++ resolved
@@ -95,10 +95,7 @@
             with no_dispatch():
                 return ProxyTensor(e, proxy, constant=constant, proxy_mode=proxy_mode)
         if isinstance(e, list):
-<<<<<<< HEAD
-=======
             # example use case: allreduce_ returns ([tensor], work)
->>>>>>> 8484953d
             with no_dispatch():
                 return [wrap_with_proxy(ee, proxy[idx], get_constant(idx)) for idx, ee in enumerate(e)]
         else:

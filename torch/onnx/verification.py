"""Functions to verify exported ONNX model is functionally equivalent to original PyTorch model.

ONNX Runtime is required, and is used as the ONNX backend for export verification.
"""

from __future__ import annotations

import contextlib
import copy
import dataclasses
import datetime
import difflib
import enum
import functools
import io
import itertools
import os
import tempfile
import warnings
from typing import (
    Any,
    Callable,
    Collection,
    Dict,
    FrozenSet,
    List,
    Mapping,
    Optional,
    Sequence,
    Set,
    Tuple,
    Union,
)

import numpy as np

import torch
import torch._C._onnx as _C_onnx
from torch import _C
from torch.onnx import _constants, _experimental, _exporter_states, utils
from torch.onnx._globals import GLOBALS
from torch.onnx._internal import _beartype, onnx_proto_utils
from torch.types import Number

_ORT_PROVIDERS = ("CPUExecutionProvider",)

_NumericType = Union[Number, torch.Tensor, np.ndarray]
_ModelType = Union[torch.nn.Module, torch.jit.ScriptModule]
_InputArgsType = Union[torch.Tensor, Tuple[Any, ...]]
_InputKwargsType = Mapping[str, Any]
_OutputsType = Union[Sequence[_NumericType], Sequence]


class OnnxBackend(enum.Enum):
    """Enum class for ONNX backend used for export verification."""

    ONNX = "ONNXReferenceEvaluator"
    ONNX_RUNTIME_CPU = "CPUExecutionProvider"
    ONNX_RUNTIME_CUDA = "CUDAExecutionProvider"


@dataclasses.dataclass
class VerificationOptions:
    """Options for ONNX export verification.

    Attributes:
        flatten: If True, unpack nested list/tuple/dict inputs into a flattened list of
            Tensors for ONNX. Set this to False if nested structures are to be preserved
            for ONNX, which is usually the case with exporting ScriptModules. Default True.
        ignore_none: Whether to ignore None type in torch output, which is usually the
            case with tracing. Set this to False, if torch output should keep None type,
            which is usually the case with exporting ScriptModules. Default to True.
        check_shape: Whether to check the shapes between PyTorch and ONNX Runtime outputs
            are exactly the same. Set this to False to allow output shape broadcasting.
            Default to True.
        check_dtype: Whether to check the dtypes between PyTorch and ONNX Runtime outputs
            are consistent. Default to True.
        backend: ONNX backend for verification. Default to OnnxBackend.ONNX_RUNTIME_CPU.
        rtol: relative tolerance in comparison between ONNX and PyTorch outputs.
        atol: absolute tolerance in comparison between ONNX and PyTorch outputs.
        remained_onnx_input_idx: If provided, only the specified inputs will be passed
            to the ONNX model. Supply a list when there are unused inputs in the model.
            Since unused inputs will be removed in the exported ONNX model, supplying
            all inputs will cause an error on unexpected inputs. This parameter tells
            the verifier which inputs to pass into the ONNX model.
        acceptable_error_percentage: acceptable percentage of element mismatches in comparison.
            It should be a float of value between 0.0 and 1.0.
    """

    flatten: bool = dataclasses.field(default=True)
    ignore_none: bool = dataclasses.field(default=True)
    check_shape: bool = dataclasses.field(default=True)
    check_dtype: bool = dataclasses.field(default=True)
    backend: OnnxBackend = dataclasses.field(default=OnnxBackend.ONNX_RUNTIME_CPU)
    rtol: float = dataclasses.field(default=1e-3)
    atol: float = dataclasses.field(default=1e-7)
    remained_onnx_input_idx: Optional[Sequence[int]] = dataclasses.field(default=None)
    acceptable_error_percentage: Optional[float] = dataclasses.field(default=None)


@_beartype.beartype
def _flatten_tuples(elem):
    flattened = []
    for t in elem:
        if isinstance(t, tuple):
            flattened.extend(_flatten_tuples(t))
        else:
            flattened.append(t)
    return flattened


# TODO(justinchuby): Add type checking by narrowing down the return type when input is None
def _to_numpy(elem) -> Union[list, np.ndarray]:
    if isinstance(elem, torch.Tensor):
        if elem.requires_grad:
            return elem.detach().cpu().numpy()
        else:
            return elem.cpu().numpy()
    elif isinstance(elem, (list, tuple)):
        return [_to_numpy(inp) for inp in elem]
    elif isinstance(elem, (bool, int, float)):
        return np.array(elem)
    elif isinstance(elem, dict):
        flattened = []
        for k in elem:
            flattened.extend([_to_numpy(k), _to_numpy(elem[k])])
        return flattened
    return elem


@_beartype.beartype
def _inline_flatten_list(inputs, res_list) -> list:
    for i in inputs:
        res_list.append(i) if not isinstance(
            i, (list, tuple)
        ) else _inline_flatten_list(i, res_list)
    return res_list


@_beartype.beartype
def _unpack_to_numpy(values, cast_onnx_accepted=True) -> list:
    value_unpacked = []
    for value in values:
        value_unpacked.extend(
            utils.unpack_quantized_tensor(value, cast_onnx_accepted=cast_onnx_accepted)
        )
    return [_to_numpy(v) for v in value_unpacked]


@_beartype.beartype
def _run_onnx(onnx_session, inputs) -> _OutputsType:
    kw_inputs = {}
    if inputs and isinstance(inputs[-1], dict):
        kw_inputs = inputs[-1]
        inputs = inputs[:-1]
    inputs = _unpack_to_numpy(_flatten_tuples(inputs))
    ort_inputs = {}
    for input_name, input in kw_inputs.items():
        ort_inputs[input_name] = _to_numpy(input)
    inputs = _to_numpy(inputs)
    if hasattr(onnx_session, "get_inputs"):
        # onnxruntime.InferenceSession
        input_names = [i.name for i in onnx_session.get_inputs()]
    elif hasattr(onnx_session, "input_names"):
        # onnx.reference.ReferenceEvaluator
        input_names = onnx_session.input_names
    else:
        raise ValueError(f"Unknown ONNX backend type: {type(onnx_session)}.")

    for i, input in enumerate(inputs):
        if i == len(input_names) or input_names[i] in ort_inputs:
            raise ValueError(
                f"got too many positional inputs. inputs: {inputs}. kw_inputs: {kw_inputs}. "
                f"input names: {input_names}."
            )
        ort_inputs[input_names[i]] = input
    onnx_outs = onnx_session.run(None, ort_inputs)
    return onnx_outs


@_beartype.beartype
def _ort_session(
    model: Union[str, io.BytesIO], ort_providers: Sequence[str] = _ORT_PROVIDERS
):
    try:
        import onnxruntime  # type: ignore[import]
    except ImportError:
        raise ImportError("onnxruntime is required for export verification.")

    if ort_providers is None:
        ort_providers = _ORT_PROVIDERS

    session_options = onnxruntime.SessionOptions()
    # suppress ort warnings.
    # 0:Verbose, 1:Info, 2:Warning. 3:Error, 4:Fatal. Default is 2.
    session_options.log_severity_level = 3
    session_options.graph_optimization_level = (
        onnxruntime.GraphOptimizationLevel.ORT_DISABLE_ALL
    )
    ort_session = onnxruntime.InferenceSession(
        model if isinstance(model, str) else model.getvalue(),
        session_options,
        providers=ort_providers,
    )
    return ort_session


@_beartype.beartype
def _onnx_reference_evaluator_session(model: Union[str, io.BytesIO]):
    try:
        import onnx
        from onnx import reference as onnx_reference
    except ImportError:
        raise ImportError("onnx >= 1.13 is required for reference evaluator.")

    proto = (
        onnx.load(model)
        if isinstance(model, str)
        else onnx.load_model_from_string(model.getvalue())
    )
    onnx_session = onnx_reference.ReferenceEvaluator(proto)
    return onnx_session


@_beartype.beartype
def _onnx_backend_session(model: Union[str, io.BytesIO], backend: OnnxBackend):
    if backend == OnnxBackend.ONNX:
        onnx_session = _onnx_reference_evaluator_session(model)
    elif backend in {OnnxBackend.ONNX_RUNTIME_CPU, OnnxBackend.ONNX_RUNTIME_CUDA}:
        onnx_session = _ort_session(model, (backend.value,))
    else:
        raise ValueError(f"Unsupported backend: {backend}")
    return onnx_session


@_beartype.beartype
def _compare_onnx_pytorch_outputs_in_np(
    onnx_outs: _OutputsType,
    pt_outs: _OutputsType,
    options: VerificationOptions,
):
    assert len(onnx_outs) == len(
        pt_outs
    ), f"Number of outputs differ ONNX runtime: ({len(onnx_outs)}) PyTorch: ({len(pt_outs)})"
    acceptable_error_percentage = options.acceptable_error_percentage
    if acceptable_error_percentage and (
        acceptable_error_percentage > 1.0 or acceptable_error_percentage < 0.0
    ):
        raise ValueError(
            "If set, acceptable_error_percentage should be between 0.0 and 1.0"
        )

    for ort_out, pt_out in zip(onnx_outs, pt_outs):
        try:
            # TODO: Remove `check_shape` option once every shape inconsistent issue is addressed.
            if not options.check_shape:
                # Allow different but broadcastable output shapes.
                ort_out, pt_out = np.broadcast_arrays(ort_out, pt_out)
            torch.testing.assert_close(
                ort_out,
                pt_out,
                rtol=options.rtol,
                atol=options.atol,
                check_dtype=options.check_dtype,
                equal_nan=True,
            )
        except AssertionError as e:
            if acceptable_error_percentage:
                error_percentage = 1 - np.sum(
                    np.isclose(ort_out, pt_out, rtol=options.rtol, atol=options.atol)
                ) / np.prod(ort_out.shape)
                if error_percentage <= acceptable_error_percentage:
                    warnings.warn(
                        f"Suppressed AssertionError:\n{e}.\n"
                        f"Error percentage {error_percentage} "
                        f"within acceptable range {acceptable_error_percentage}."
                    )
                    continue
            if ort_out.dtype == np.uint8 or ort_out.dtype == np.int8:
                warnings.warn("ONNX output is quantized")
            if pt_out.dtype == np.uint8 or pt_out.dtype == np.int8:
                warnings.warn("PyTorch output is quantized")
            raise


@_beartype.beartype
def _compare_onnx_pytorch_outputs(
    onnx_outs: _OutputsType,
    pt_outs: Union[_NumericType, _OutputsType],
    options: VerificationOptions,
):
    """
    Compare ONNX and PyTorch outputs.

    Args:
        onnx_outs: outputs from ONNX backend.
        pt_outs: outputs from PyTorch.
        options: options for verification.

    Raises:
        AssertionError: if outputs from ONNX model and PyTorch model are not
            equal up to specified precision.
        ValueError: if arguments provided are invalid.
    """
    if options.ignore_none:
        # torch.jit._flatten filters None type
        pt_outs, _ = torch.jit._flatten(pt_outs)
    else:
        pt_outs = _inline_flatten_list([pt_outs], [])
    pt_outs_np = _unpack_to_numpy(pt_outs, cast_onnx_accepted=False)
    onnx_outs = _inline_flatten_list(onnx_outs, [])
    _compare_onnx_pytorch_outputs_in_np(onnx_outs, pt_outs_np, options)


@_beartype.beartype
def _prepare_input_for_pytorch(args, kwargs):
    """Prepare input for PyTorch model execution.

    Any future changes/formatting to the input before dispatching to the PyTorch
    model should be made in this function.

    Args:
        args: positional arguments for PyTorch model forward method.
        kwargs: keyword arguments for PyTorch model forward method.

    Returns:
        args: positional arguments for PyTorch model forward method.
        kwargs: keyword arguments for PyTorch model forward method.
    """
    if isinstance(args, (torch.Tensor, dict)):
        args = (args,)
    # In-place operators will update input tensor data as well.
    # Thus inputs are replicated before every forward call.
    args = copy.deepcopy(args)
    if kwargs:
        kwargs = copy.deepcopy(kwargs)
    else:
        kwargs = {}
    return args, kwargs


@_beartype.beartype
def _prepare_input_for_export(args, kwargs):
    """Prepare input for ONNX model export.

    Any future changes/formatting to the input before dispatching to the
    :func:`torch.onnx.export` api should be made in this function.

    Args:
        args: positional arguments for PyTorch model forward method.
        kwargs: keyword arguments for PyTorch model forward method.

    Returns:
        onnx_inputs: positional arguments for ONNX model export, as `args` in
            :func:`torch.onnx.export`.
    """
    args, kwargs = _prepare_input_for_pytorch(args, kwargs)
    if not kwargs and len(args) > 0 and isinstance(args[-1], dict):
        onnx_inputs = args + ({},)
    elif kwargs:
        onnx_inputs = args + (kwargs,)
    else:
        onnx_inputs = args
    return onnx_inputs


@_beartype.beartype
def _prepare_input_for_onnx(
    args, kwargs, remained_onnx_input_idx: Optional[Sequence[int]], flatten: bool
):
    """Prepare input for ONNX model execution in ONNX backend.

    Any future changes/formatting to the input before dispatching to the ONNX backend
    run should be made in this function.

    Args:
        args: positional arguments for PyTorch model forward method.
        kwargs: keyword arguments for PyTorch model forward method.
        remained_onnx_input_idx: indices of inputs to be used for ONNX model execution.
        flatten: whether to flatten the input before dispatching to the ONNX model execution.

    Returns:
        onnx_inputs: positional arguments for ONNX model execution in ONNX backend.
    """
    onnx_inputs = _prepare_input_for_export(args, kwargs)
    if flatten:
        onnx_inputs, _ = torch.jit._flatten(onnx_inputs)
    elif onnx_inputs and onnx_inputs[-1] == {}:
        # Handle empty kwargs (normally removed by flatten).
        onnx_inputs = onnx_inputs[:-1]
    if remained_onnx_input_idx is not None:
        return [onnx_inputs[i] for i in remained_onnx_input_idx]
    else:
        return onnx_inputs


@_beartype.beartype
def _try_clone_model(model):
    """Used for preserving original model in case forward mutates model states."""
    try:
        return copy.deepcopy(model)
    except Exception:
        warnings.warn(
            "Failed to clone model. Model state might be mutated during verification."
        )
        return model


@_beartype.beartype
def _compare_onnx_pytorch_model(
    pt_model: _ModelType,
    onnx_model_f: Union[str, io.BytesIO],
    input_args: _InputArgsType,
    input_kwargs: Optional[_InputKwargsType],
    additional_test_inputs: Optional[Sequence[_InputArgsType]],
    options: VerificationOptions,
):
    """Compare outputs from ONNX model runs with outputs from PyTorch model runs.

    Args:
        pt_model: PyTorch model.
        onnx_model_f: ONNX model file path or file-like object.
        input_args: positional arguments for PyTorch model forward method.
        input_kwargs: keyword arguments for PyTorch model forward method.
        additional_test_inputs: additional positional arguments for PyTorch model
            forward method.
        options: options for verification.

    Raises:
        AssertionError: if outputs from ONNX model and PyTorch model are not
            equal up to specified precision.
    """
    onnx_session = _onnx_backend_session(onnx_model_f, options.backend)

    @_beartype.beartype
    def compare_onnx_pytorch_model_with_input(input_args, input_kwargs):
        pt_args, pt_kwargs = _prepare_input_for_pytorch(input_args, input_kwargs)
        # TODO: remove this and treat mutating model separately. See #77679
        pt_model_copy = _try_clone_model(pt_model)
        pt_outs = pt_model_copy(*pt_args, **pt_kwargs)

        onnx_inputs = _prepare_input_for_onnx(
            input_args, input_kwargs, options.remained_onnx_input_idx, options.flatten
        )

        onnx_outs = _run_onnx(onnx_session, onnx_inputs)

        _compare_onnx_pytorch_outputs(
            onnx_outs=onnx_outs,
            pt_outs=pt_outs,
            options=options,
        )

    compare_onnx_pytorch_model_with_input(input_args, input_kwargs)

    if additional_test_inputs:
        for test_input_args in additional_test_inputs:
            compare_onnx_pytorch_model_with_input(test_input_args, {})


class _GraphDiff:
    """A class to represent the difference between two graphs."""

    @_beartype.beartype
    def __init__(self, graph_a: _C.Graph, graph_b: _C.Graph):
        """Construct a _GraphDiff object.

        Args:
            graph_a (_C.Graph): First graph to compare.
            graph_b (_C.Graph): Second graph to compare.
        """
        self.graph_a = graph_a
        self.graph_b = graph_b

    @_beartype.beartype
    def __str__(self):
        """See function :func:`diff_report`."""
        return self.diff_report()

    @_beartype.beartype
    def _indent(self, lines: str) -> str:
        return "\n".join(["\t" + line for line in lines.splitlines()])

    @_beartype.beartype
    def diff_report(self) -> str:
        """Return a string representation of the graph difference.

        The report shows the first pair of nodes that diverges. It also shows the source
        location of the pair of nodes.

        Returns:
            graph_diff_report (str): A string representation of the graph difference.
        """
        graph_a = self.graph_a
        graph_b = self.graph_b

        graph_a_str = str(graph_a)
        graph_b_str = str(graph_b)

        if graph_a_str == graph_b_str:
            return ""

        graph_diff = difflib.ndiff(
            graph_a_str.splitlines(True), graph_b_str.splitlines(True)
        )
        graph_diff_report = ["Graph diff:", self._indent("".join(graph_diff))]

        for node_a, node_b in itertools.zip_longest(graph_a.nodes(), graph_b.nodes()):
            if str(node_a) != str(node_b):
                graph_diff_report.append("First diverging operator:")
                node_diff = difflib.ndiff(
                    str(node_a).splitlines(True), str(node_b).splitlines(True)
                )
                source_printout = ["node diff:", self._indent("".join(node_diff))]

                stack_a = node_a.sourceRange() if node_a else None
                if stack_a:
                    source_printout.extend(
                        ["Former source location:", self._indent(str(stack_a))]
                    )
                stack_b = node_b.sourceRange() if node_b else None
                if stack_b:
                    source_printout.extend(
                        ["Latter source location:", self._indent(str(stack_b))]
                    )

                graph_diff_report.extend(source_printout)

                break

        return "\n".join(graph_diff_report)


@_beartype.beartype
def _check_graph_diff(
    model: Union[torch.nn.Module, torch.jit.ScriptModule],
    test_input_groups: Sequence[Tuple[Tuple[Any, ...], Mapping[str, Any]]],
    export_options: _experimental.ExportOptions,
    model_to_graph_func: Callable[
        [
            torch.nn.Module,
            Tuple[Any, ...],
            Mapping[str, Any],
            _experimental.ExportOptions,
        ],
        _C.Graph,
    ],
) -> str:
    """Check if graph produced by `model_to_graph_func` is the same across `test_input_groups`.

    Args:
        model: See :func:`check_export_model_diff`.
        test_input_groups: See :func:`check_export_model_diff`.
        export_options: See :func:`check_export_model_diff`.
        model_to_graph_func: A function to convert a PyTorch model to a JIT IR graph.

    Returns:
        graph_diff_report (str): A string representation of the graph difference.
    """
    if len(test_input_groups) < 2:
        raise ValueError("Need at least two groups of test inputs to compare.")

    ref_jit_graph = None
    for args, kwargs in test_input_groups:
        jit_graph = model_to_graph_func(model, args, kwargs, export_options)
        if ref_jit_graph is None:
            ref_jit_graph = jit_graph
            continue

        graph_diff_report = _GraphDiff(ref_jit_graph, jit_graph).diff_report()
        if graph_diff_report:
            return graph_diff_report
    return ""


@_beartype.beartype
def _traced_graph_from_model(
    model: Union[torch.nn.Module, torch.jit.ScriptModule],
    args: Tuple[Any, ...],
    kwargs: Mapping[str, Any],
    export_options: _experimental.ExportOptions,
) -> _C.Graph:
    """As part of the ONNX export steps, create a traced JIT graph from a PyTorch model.

    Args:
        model: See :func:`check_export_model_diff`.
        args: See :func:`check_export_model_diff`.
        kwargs: See :func:`check_export_model_diff`.
        export_options: See :func:`check_export_model_diff`.

    Returns:
        jit_graph (_C.Graph): A traced JIT graph.
    """
    training = export_options.training
    verbose = export_options.verbose

    with utils.exporter_context(model, training, verbose):
        export_inputs = _prepare_input_for_export(args, kwargs)
        model = utils._pre_trace_quant_model(model, export_inputs)
        jit_graph, _, _, _ = utils._create_jit_graph(model, export_inputs)
        return jit_graph


@_beartype.beartype
def _onnx_graph_from_model(
    model: Union[torch.nn.Module, torch.jit.ScriptModule],
    args: Tuple[Any, ...],
    kwargs: Mapping[str, Any],
    export_options: _experimental.ExportOptions,
) -> _C.Graph:
    """As part of the ONNX export steps, export an ONNX JIT graph from a PyTorch model.

    Args:
        model: See :func:`check_export_model_diff`.
        args: See :func:`check_export_model_diff`.
        kwargs: See :func:`check_export_model_diff`.
        export_options: See :func:`check_export_model_diff`.

    Returns:
        onnx_graph (_C.Graph): An ONNX JIT graph.
    """
    # TODO: refactor utils.py to remove duplicated code of context setup. See #78834
    opset_version = export_options.opset_version
    operator_export_type = export_options.operator_export_type
    export_modules_as_functions = export_options.export_modules_as_functions
    training = export_options.training
    verbose = export_options.verbose
    dynamic_axes = export_options.dynamic_axes
    input_names = export_options.input_names
    output_names = export_options.output_names

    if opset_version is None:
        opset_version = _constants.ONNX_DEFAULT_OPSET

    utils._setup_trace_module_map(model, export_modules_as_functions)

    if not operator_export_type:
        if _C_onnx._CAFFE2_ATEN_FALLBACK:
            operator_export_type = _C_onnx.OperatorExportTypes.ONNX_ATEN_FALLBACK
        else:
            operator_export_type = _C_onnx.OperatorExportTypes.ONNX

    GLOBALS.export_onnx_opset_version = opset_version
    GLOBALS.operator_export_type = operator_export_type

    with utils.exporter_context(model, training, verbose):
        do_constant_folding = utils._decide_constant_folding(
            export_options.do_constant_folding, operator_export_type, training
        )

        if dynamic_axes is None:
            dynamic_axes = {}
        utils._validate_dynamic_axes(dynamic_axes, model, input_names, output_names)

        export_inputs = _prepare_input_for_export(args, kwargs)
        export_inputs = utils._decide_input_format(model, export_inputs)
        onnx_graph, _, _ = utils._model_to_graph(
            model,
            export_inputs,
            verbose,
            input_names,
            output_names,
            operator_export_type,
            do_constant_folding,
            training=training,
            dynamic_axes=dynamic_axes,
        )

        return onnx_graph


@_beartype.beartype
def _onnx_graph_from_aten_graph(
    graph: torch.Graph,
    export_options: _experimental.ExportOptions,
    params_dict: Optional[Dict[str, Any]] = None,
) -> Tuple[torch.Graph, Dict[str, Any]]:
    if params_dict is None:
        params_dict = {}
    operator_export_type = export_options.operator_export_type
    dynamic_axes = export_options.dynamic_axes or {}
    input_names = export_options.input_names
    training = export_options.training
    do_constant_folding = export_options.do_constant_folding
    opset_version = export_options.opset_version or _constants.ONNX_DEFAULT_OPSET

    do_constant_folding = utils._decide_constant_folding(
        do_constant_folding, operator_export_type, training
    )

    # TODO: Below is doing aten graph to onnx. It should be abstracted as a
    # function in torch/onnx/utils.py.
    graph = graph.copy()
    graph = utils._optimize_graph(
        graph,
        operator_export_type,
        params_dict=params_dict,
        dynamic_axes=dynamic_axes,
        input_names=input_names,
    )

    if training is None or training == _C_onnx.TrainingMode.EVAL:
        params_dict = torch._C._jit_pass_onnx_eval_peephole(graph, params_dict)

    if (
        do_constant_folding
        and opset_version >= _constants.ONNX_CONSTANT_FOLDING_MIN_OPSET
    ):
        params_dict = _C._jit_pass_onnx_constant_fold(graph, params_dict, opset_version)
        _C._jit_pass_dce_allow_deleting_nodes_with_side_effects(graph)

    if GLOBALS.onnx_shape_inference:
        _C._jit_pass_onnx_graph_shape_type_inference(graph, params_dict, opset_version)

    params_dict = _C._jit_pass_onnx_eliminate_unused_items(graph, params_dict)

    # For ONNX opset < 9, constants only have three data types: float16, float, double.
    # In this pass transform constants of other data types to float/double + cast operator.
    if opset_version < 9:
        _C._jit_pass_onnx_cast_all_constant_to_floating(graph)

    params_dict = _C._jit_pass_filter_non_tensor_arguments(params_dict)
    _C._jit_decay_packed_param_input_types(graph)

    _C._jit_pass_dce_allow_deleting_nodes_with_side_effects(graph)

    if export_options.verbose:
        print("ONNX graph: ", graph)

    return graph, params_dict


@_beartype.beartype
def _onnx_proto_from_onnx_graph(
    onnx_graph: torch.Graph,
    export_options: _experimental.ExportOptions,
    params_dict: Dict[str, Any],
) -> Tuple[bytes, Mapping[str, bytes]]:
    opset_version = export_options.opset_version or _constants.ONNX_DEFAULT_OPSET
    dynamic_axes = export_options.dynamic_axes or {}
    operator_export_type = export_options.operator_export_type
    val_keep_init_as_ip = utils._decide_keep_init_as_input(
        export_options.keep_initializers_as_inputs,
        operator_export_type,
        opset_version,
    )
    val_add_node_names = utils._decide_add_node_names(True, operator_export_type)
    custom_opsets = export_options.custom_opsets or {}

    proto, export_map, _, _ = onnx_graph._export_onnx(  # type: ignore[attr-defined]
        params_dict,
        opset_version,
        dynamic_axes,
        False,
        operator_export_type,
        not export_options.verbose,
        val_keep_init_as_ip,
        custom_opsets,
        val_add_node_names,
        "",
        {},
    )

    return proto, export_map


@_beartype.beartype
def check_export_model_diff(
    model: Union[torch.nn.Module, torch.jit.ScriptModule],
    test_input_groups: Sequence[Tuple[Tuple[Any, ...], Mapping[str, Any]]],
    export_options: Optional[_experimental.ExportOptions] = None,
) -> str:
    """Verify exported model discrepancy between different groups of inputs.

    A graph is exported for each group of inputs. The exported graphs are then compared
    to each other, and discrepancies of first pair of nodes are reported. This function
    first checks the jit graph. If no discrepancies were found, it then checks the onnx
    graph.

    Unless otherwise specified, the jit/ONNX graph is expected to be the same, regardless
    of the inputs used for exporting. A discrepancy implies the graph exported is
    not accurate when run on other groups of inputs, which will typically results in
    runtime errors or mismatching output.

    Args:
        model (torch.nn.Module or torch.jit.ScriptModule): The model to be exported.
        test_input_groups (Sequence[Tuple[Tuple[Any, ...], Mapping[str, Any]]]): A sequence
            of input groups to be used to export the model. Each input group is a pair of
            (args, kwargs).
        export_options (_experimental.ExportOptions, optional): An _experimental.ExportOptions
            object that controls the export behavior.

    Returns:
        str: A string containing the diff of the exported models.
    """
    export_options = (
        _experimental.ExportOptions() if export_options is None else export_options
    )

    jit_diff_report = _check_graph_diff(
        model, test_input_groups, export_options, _traced_graph_from_model
    )
    if jit_diff_report:
        return jit_diff_report

    return _check_graph_diff(
        model, test_input_groups, export_options, _onnx_graph_from_model
    )


@_beartype.beartype
def verify(
    model: _ModelType,
    input_args: _InputArgsType,
    input_kwargs: Optional[_InputKwargsType] = None,
    do_constant_folding: bool = True,
    dynamic_axes: Optional[
        Mapping[str, Union[Mapping[int, str], Mapping[str, Sequence[int]]]]
    ] = None,
    input_names: Optional[Sequence[str]] = None,
    output_names: Optional[Sequence[str]] = None,
    training: torch.onnx.TrainingMode = torch.onnx.TrainingMode.EVAL,
    opset_version: Optional[int] = None,
    keep_initializers_as_inputs: bool = True,
    verbose: bool = False,
    fixed_batch_size: bool = False,
    use_external_data: bool = False,
    additional_test_inputs: Optional[Sequence[_InputArgsType]] = None,
    options: Optional[VerificationOptions] = None,
):
    """Verify model export to ONNX against original PyTorch model.

    Args:
        model (torch.nn.Module or torch.jit.ScriptModule): See :func:`torch.onnx.export`.
        input_args (tuple): See :func:`torch.onnx.export`.
        input_kwargs (dict): See :func:`torch.onnx.export`.
        do_constant_folding (bool, optional): See :func:`torch.onnx.export`.
        dynamic_axes (dict, optional): See :func:`torch.onnx.export`.
        input_names (list, optional): See :func:`torch.onnx.export`.
        output_names (list, optional): See :func:`torch.onnx.export`.
        training (torch.onnx.TrainingMode): See :func:`torch.onnx.export`.
        opset_version (int, optional): See :func:`torch.onnx.export`.
        keep_initializers_as_inputs (bool, optional): See :func:`torch.onnx.export`.
        verbose (bool, optional): See :func:`torch.onnx.export`.
        fixed_batch_size (bool, optional): Legacy argument, used only by rnn test cases.
        use_external_data (bool, optional): Explicitly specify whether to export the
            model with external data.
        additional_test_inputs (list, optional): List of tuples. Each tuple is a group of
            input arguments to test. Currently only *args are supported.
        options (_VerificationOptions, optional): A _VerificationOptions object that
            controls the verification behavior.

    Raises:
        AssertionError: if outputs from ONNX model and PyTorch model are not
            equal up to specified precision.
        ValueError: if arguments provided are invalid.
    """
    if options is None:
        options = VerificationOptions()

    if training == torch.onnx.TrainingMode.TRAINING:
        model.train()
    elif training == torch.onnx.TrainingMode.EVAL:
        model.eval()
    with torch.no_grad(), contextlib.ExitStack() as stack:
        model_f: Union[str, io.BytesIO] = io.BytesIO()
        if use_external_data:
            tmpdir_path = stack.enter_context(tempfile.TemporaryDirectory())
            model_f = os.path.join(tmpdir_path, "model.onnx")

        inputs_for_export = _prepare_input_for_export(input_args, input_kwargs)

        # TODO(#77679): remove this and treat mutating model separately.
        model_copy = _try_clone_model(model)
        utils._export(
            model,
            inputs_for_export,
            model_f,
            opset_version=opset_version,
            do_constant_folding=do_constant_folding,
            keep_initializers_as_inputs=keep_initializers_as_inputs,
            dynamic_axes=dynamic_axes,
            input_names=input_names,
            output_names=output_names,
            fixed_batch_size=fixed_batch_size,
            training=training,
            verbose=verbose,
        )

        _compare_onnx_pytorch_model(
            pt_model=model_copy,
            onnx_model_f=model_f,
            input_args=input_args,
            input_kwargs=input_kwargs,
            additional_test_inputs=additional_test_inputs,
            options=options,
        )


@_beartype.beartype
def verify_aten_graph(
    graph: torch.Graph,
    input_args: Tuple[Any, ...],
    export_options: _experimental.ExportOptions,
    params_dict: Optional[Dict[str, Any]] = None,
    verification_options: Optional[VerificationOptions] = None,
) -> Tuple[Optional[AssertionError], torch.Graph, _OutputsType, _OutputsType,]:
    if verification_options is None:
        verification_options = VerificationOptions()
    if params_dict is None:
        params_dict = {}

    original_jit_graph = graph
    graph = graph.copy()

    # Execute aten graph and get reference torch jit outputs.
    graph_inputs = [v for v in graph.inputs()]
    jit_inputs = tuple([arg for arg in input_args if arg is not None])
    weights = [params_dict[v.debugName()] for v in graph_inputs[len(jit_inputs) :]]
    assert all([w is not None for w in weights])
    jit_input_and_parameters = jit_inputs + tuple(weights)
    jit_outs = torch._C._jit_interpret_graph(graph, jit_input_and_parameters)  # type: ignore[attr-defined]
    if not isinstance(jit_outs, (list, tuple)):
        jit_outs = [jit_outs]

    # Convert aten graph to onnx graph.
    graph, onnx_params_dict = _onnx_graph_from_aten_graph(
        graph, export_options, params_dict
    )

    proto, export_map = _onnx_proto_from_onnx_graph(
        graph, export_options, onnx_params_dict
    )
    model_f: Union[str, io.BytesIO] = io.BytesIO()
    export_type = _exporter_states.ExportTypes.PROTOBUF_FILE
    onnx_proto_utils._export_file(proto, model_f, export_type, export_map)

    # NOTE: Verification is unstable. Try catch to emit information for debugging.
    try:
        # NOTE: Input might be dce'ed, so we need to remove those from the input args.
        new_input_names = set(v.debugName() for v in graph.inputs())
        new_input_args = []
        for v, arg in zip(original_jit_graph.inputs(), input_args):
            if v.debugName() in new_input_names:
                new_input_args.append(arg)
        input_args = tuple(new_input_args)

        onnx_inputs = _prepare_input_for_onnx(
            input_args,
            {},
            verification_options.remained_onnx_input_idx,
            verification_options.flatten,
        )

        onnx_session = _onnx_backend_session(model_f, verification_options.backend)
        onnx_outs = _run_onnx(onnx_session, onnx_inputs)

        try:
            _compare_onnx_pytorch_outputs(
                onnx_outs=onnx_outs,
                pt_outs=jit_outs,
                options=verification_options,
            )
        except AssertionError as e:
            return e, graph, jit_outs, onnx_outs

        return None, graph, jit_outs, onnx_outs

    except Exception as e:
        print("Unexpected error during verification.")
        print("jit graph: ", original_jit_graph)
        print("onnx graph: ", graph)
        raise e


class GraphInfoPrettyPrinter:
    graph_info: Optional[GraphInfo]
    upper_printer: Optional[GraphInfoPrettyPrinter]
    lower_printer: Optional[GraphInfoPrettyPrinter]

    graph_str_lambdas: Mapping[int, str]
    connector_str_lambdas: Mapping[int, str]
    children_str_lambdas: Mapping[int, str]

    def __init__(self, graph_info: Optional[GraphInfo]):
        self.graph_info = graph_info
        if (
            graph_info is not None
            and graph_info.upper_graph_info is not None
            and graph_info.lower_graph_info is not None
        ):
            self.upper_printer = GraphInfoPrettyPrinter(graph_info.upper_graph_info)
            self.lower_printer = GraphInfoPrettyPrinter(graph_info.lower_graph_info)
        else:
            self.upper_printer = None
            self.lower_printer = None

    @_beartype.beartype
    def _total_rows(self) -> int:
        if self.graph_info is None:
            return 1
        if self.upper_printer and self.lower_printer:
            return (
                self.upper_printer._total_rows() + self.lower_printer._total_rows() + 1
            )
        return 2  # Two lines: node count + id.

    @_beartype.beartype
    def _node_count_segment_str(self) -> str:
        if self.graph_info is None:
            return "..."
        node_count = self.graph_info.essential_node_count()
        has_mismatch = self.graph_info.has_mismatch()
        error_node_kind = (
            f"({self.graph_info.essential_node_kinds().pop()})"
            if node_count == 1 and has_mismatch
            else ""
        )

        return f"{node_count} {'X' if has_mismatch else '✓'} {error_node_kind}"

    @_beartype.beartype
    def _graph_id_segment_str(self) -> str:
        if self.graph_info is None:
            return ""
        return f"id: {self.graph_info.id}"

    @_beartype.beartype
    def _max_segment_columns(self) -> int:
        return max(
            map(len, (self._node_count_segment_str(), self._graph_id_segment_str()))
        )

    @_beartype.beartype
    def _graph_segment_str_at_line(self, line: int) -> str:
        """Get the string representation of the graph segment at the given line."""
        if line == 0:
            result_str = self._node_count_segment_str()
            result_str += " " * (self._max_segment_columns() - len(result_str))
            return result_str
        if line == 1:
            result_str = self._graph_id_segment_str()
            result_str += " " * (self._max_segment_columns() - len(result_str))
            return result_str
        if 0 <= line < self._total_rows():
            return " " * self._max_segment_columns()
        return ""

    @_beartype.beartype
    def _connector_segment_str_at_line(self, line: int) -> str:
        """Get the connector segment string at the given line."""
        if self.upper_printer is None and self.lower_printer is None:
            return ""
        upper_total_rows = self.upper_printer._total_rows() if self.upper_printer else 1
        lower_total_rows = self.lower_printer._total_rows() if self.lower_printer else 1
        if line == 0:
            return "  __"
        elif line < upper_total_rows + 1:
            return " |  "
        elif line == upper_total_rows + 1:
            return " |__"
        elif line < upper_total_rows + lower_total_rows + 1:
            return "    "
        return ""

    @_beartype.beartype
    def _children_str_at_line(self, line: int) -> str:
        """Get the string representation of the children at the given line.

        Recursively calls `_str_at_line` on children nodes.
        """
        if self.upper_printer is None and self.lower_printer is None:
            return ""
        upper_total_rows = self.upper_printer._total_rows() if self.upper_printer else 1
        lower_total_rows = self.lower_printer._total_rows() if self.lower_printer else 1
        if 0 <= line < upper_total_rows:
            return (
                self.upper_printer._str_at_line(line) if self.upper_printer else "..."
            )
        elif upper_total_rows < line < upper_total_rows + lower_total_rows + 1:
            return (
                self.lower_printer._str_at_line(line - upper_total_rows - 1)
                if self.lower_printer
                else "..."
            )
        return ""

    @_beartype.beartype
    def _str_at_line(self, line: int) -> str:
        """Get the string representation of the graph at the given line."""
        return (
            self._graph_segment_str_at_line(line)
            + self._connector_segment_str_at_line(line)
            + self._children_str_at_line(line)
        )

    def pretty_print(self):
        if self.graph_info is None:
            print(None)
            return
        # Print tree.
        print(" Tree: ".center(80, "="))
        total_rows = self._total_rows()
        for line in range(total_rows):
            print(self._str_at_line(line).rstrip())
        if self.graph_info.has_mismatch():
            # Summarize leaf subgraphs with mismatch.
            print(" Mismatch leaf subgraphs: ".center(80, "="))
            print(
                [
                    graph_info.id
                    for graph_info in self.graph_info.all_mismatch_leaf_graph_info()
                ]
            )
            # Summarize node kinds with mismatch.
            mismatch_node_kinds: Dict[str, int] = {}
            for graph_info in self.graph_info.all_mismatch_leaf_graph_info():
                node_kinds = graph_info.essential_node_kinds()
                if len(node_kinds) == 1:
                    node_kind = node_kinds.pop()
                    mismatch_node_kinds[node_kind] = (
                        mismatch_node_kinds.get(node_kind, 0) + 1
                    )
            print(" Mismatch node kinds: ".center(80, "="))
            print(mismatch_node_kinds)
        else:
            print(" No mismatch found. ".center(80, "="))


class OnnxTestCaseRepro:
    @_beartype.beartype
    @classmethod
    def create_test_case_repro(
        cls, proto: bytes, inputs, outputs, dir: str, name: Optional[str] = None
    ):
        """Create a repro under "{dir}/test_{name}" for an ONNX test case.

        Args:
            proto: ONNX model proto.
            inputs: Inputs to the model.
            outputs: Outputs of the model.
            dir: Directory to save the repro.
            name: Name of the test case. If not specified, a name based on current time
                will be generated.
        Returns:
            Path to the repro.
        """
        if name is None:
            name = datetime.datetime.now().strftime("%Y_%m_%d_%H_%M_%S_%f")
        return onnx_proto_utils.export_as_test_case(
            proto,
            _to_numpy(inputs),
            _to_numpy(outputs),
            name,
            dir,
        )

    @_beartype.beartype
    @classmethod
    def validate_test_case_repro(cls, repro_dir: str, backend: OnnxBackend):
        """Validate a repro under "{repro_dir}" for an ONNX test case.

        Args:
            repro_dir: Directory to the repro.
            backend: Backend to validate the repro.
        """
        proto, inputs, outputs = onnx_proto_utils.load_test_case(repro_dir)
        onnx_session = _onnx_backend_session(io.BytesIO(proto), backend)
        run_outputs = onnx_session.run(None, inputs)
        if hasattr(onnx_session, "get_outputs"):
            output_names = [o.name for o in onnx_session.get_outputs()]
        elif hasattr(onnx_session, "output_names"):
            output_names = onnx_session.output_names
        else:
            raise ValueError(f"Unknown onnx session type: {type(onnx_session)}")
        expected_outs = [outputs[name] for name in output_names]
        options = VerificationOptions()
        _compare_onnx_pytorch_outputs_in_np(run_outputs, expected_outs, options)


@dataclasses.dataclass
class GraphInfo:
    graph: torch.Graph
    input_args: Tuple[Any, ...]
    params_dict: Dict[str, Any]
    export_options: _experimental.ExportOptions = dataclasses.field(
        default_factory=_experimental.ExportOptions
    )
    mismatch_error: Optional[AssertionError] = dataclasses.field(
        default=None, init=False
    )
    pt_outs: Optional[Sequence[_NumericType]] = dataclasses.field(
        default=None, init=False
    )
    upper_graph_info: Optional[GraphInfo] = dataclasses.field(default=None, init=False)
    lower_graph_info: Optional[GraphInfo] = dataclasses.field(default=None, init=False)
    id: str = dataclasses.field(default="")
    _onnx_graph: Optional[torch.Graph] = dataclasses.field(init=False, default=None)

    _EXCLUDED_NODE_KINDS: FrozenSet[str] = frozenset(
        {"prim::Constant", "prim::ListConstruct", "aten::ScalarImplicit"}
    )

    def clear(self):
        """Clear states and results of previous verification."""
        self.mismatch_error = None
        self.pt_outs = None
        self._onnx_graph = None
        self.upper_graph_info = None
        self.lower_graph_info = None

    def pretty_print_tree(self):
        """Pretty print `GraphInfo` tree.

        Each node represents a subgraph, showing the number of nodes in the subgraph and
        a check mark if the subgraph has output mismatch between torch and ONNX.

        The id of the subgraph is shown under the node. The `GraphInfo` object for any
        subgraph can be retrieved by calling `graph_info.find_partition(id)`.

        Example:
        ```
        ==================================== Tree: =====================================
        5 X   __2 X    __1 ✓
        id:  |  id: 0 |  id: 00
            |        |
            |        |__1 X (aten::relu)
            |           id: 01
            |
            |__3 X    __1 ✓
                id: 1 |  id: 10
                    |
                    |__2 X     __1 X (aten::relu)
                        id: 11 |  id: 110
                                |
                                |__1 ✓
                                id: 111
        =========================== Mismatch leaf subgraphs: ===========================
        ['01', '110']
        ============================= Mismatch node kinds: =============================
        {'aten::relu': 2}
        ```
        """
        GraphInfoPrettyPrinter(self).pretty_print()

    def pretty_print_mismatch(self):
        """Pretty print details of the mismatch between torch and ONNX."""
        print(f" Mismatch info for graph partition {self.id}: ".center(80, "="))
        print(" ATen JIT graph ".center(80, "="))
        # TODO: A more compact graph printer.
        #   * Drop stride, grad, device information.
        #   * Show source location on a separate line.
        print(self.graph)
        if self._onnx_graph is not None:
            print(" ONNX graph ".center(80, "="))
            print(self._onnx_graph)
        if self.has_mismatch():
            print(" Mismatch error ".center(80, "="))
            print(self.mismatch_error)
        else:
            print(" No mismatch ".center(80, "="))

    @_beartype.beartype
    def has_mismatch(self) -> bool:
        """Return True if the subgraph has output mismatch between torch and ONNX."""
        return self.mismatch_error is not None

    @_beartype.beartype
    def essential_node_count(self) -> int:
        """Return the number of nodes in the subgraph excluding those in `_EXCLUDED_NODE_KINDS`."""
        return sum(
            1 for n in self.graph.nodes() if n.kind() not in self._EXCLUDED_NODE_KINDS
        )

    @_beartype.beartype
    def essential_node_kinds(self) -> Set[str]:
        """Return the set of node kinds in the subgraph excluding those in `_EXCLUDED_NODE_KINDS`."""
        return {
            n.kind()
            for n in self.graph.nodes()
            if n.kind() not in self._EXCLUDED_NODE_KINDS
        }

    @_beartype.beartype
    def all_mismatch_leaf_graph_info(self) -> List["GraphInfo"]:
        """Return a list of all leaf `GraphInfo` objects that have mismatch."""
        if not self.has_mismatch():
            return []

        no_mismatch_children = (
            self.upper_graph_info is None or not self.upper_graph_info.has_mismatch()
        ) and (
            self.lower_graph_info is None or not self.lower_graph_info.has_mismatch()
        )

        if no_mismatch_children:
            return [self]

        results = []
        if self.upper_graph_info is not None:
            results += self.upper_graph_info.all_mismatch_leaf_graph_info()
        if self.lower_graph_info is not None:
            results += self.lower_graph_info.all_mismatch_leaf_graph_info()

        return results

    @_beartype.beartype
    def find_partition(self, id: str) -> Optional["GraphInfo"]:
        """Find the `GraphInfo` object with the given id."""
        if id == self.id:
            return self
        current_length = len(self.id)
        if len(id) > current_length:
            if id[current_length] == "0" and self.upper_graph_info is not None:
                return self.upper_graph_info.find_partition(id)
            elif id[current_length] == "1" and self.lower_graph_info is not None:
                return self.lower_graph_info.find_partition(id)
        return None

    @_beartype.beartype
    def export_repro(
        self, repro_dir: Optional[str] = None, name: Optional[str] = None
    ) -> str:
        """Export the subgraph to ONNX along with the input/output data for repro.

        The repro directory will contain the following files:

        Args:
            repro_dir: The directory to export the repro files to. Defaults to current
                working directory if None.
            name: An optional name for the test case folder: "test_{name}".

        Returns:
            The path to the exported repro directory.
        """

        if repro_dir is None:
            repro_dir = os.getcwd()
        repro_dir = os.path.join(repro_dir, "onnx_debug")

        onnx_graph, onnx_params_dict = _onnx_graph_from_aten_graph(
            self.graph, self.export_options, self.params_dict
        )

        proto, _ = _onnx_proto_from_onnx_graph(
            onnx_graph, self.export_options, onnx_params_dict
        )
        return OnnxTestCaseRepro.create_test_case_repro(
            proto, self.input_args, self.pt_outs, repro_dir, name
        )

    @_beartype.beartype
    def _graph_partition_pivot(self) -> int:
        """Find the pivot index to partition the graph.

        The pivot is the node that splits the graph into two parts. Each part should
        have the similar amount of nodes, excluding non essential ops, defined in
        `_EXCLUDED_NODE_KINDS`, such as `prim::Constant`.
        If the graph has an odd number of nodes, the upper part will have one more node.
        If the graph does not have any node that can be partitioned, return -1.

        Returns:
            The index of the pivot node.
        """
        included_node_indices = [
            i
            for i, n in enumerate(self.graph.nodes())
            if n.kind() not in self._EXCLUDED_NODE_KINDS
        ]
        half_idx = len(included_node_indices) // 2 - 1
        if half_idx >= 0 and len(included_node_indices) > half_idx:
            return included_node_indices[half_idx] + 1
        return -1

    @_beartype.beartype
    def _partition_upper_graph(self) -> torch.Graph:
        pivot = self._graph_partition_pivot()
        if pivot == -1:
            return torch.Graph()
        graph = self.graph.copy()  # Copy to not mutate parent graph.
        original_outputs = list(graph.outputs())

        def _process_bridge_value_for_upper(
            new_outputs: List[torch.Value], bridge_value: torch.Value
        ) -> torch.Value:
            # Add bridge values as upper graph outputs.
            new_outputs.append(bridge_value)
            return bridge_value

        new_outputs: List[torch.Value] = []
        process_bridge_value_for_upper = functools.partial(
            _process_bridge_value_for_upper, new_outputs
        )
        _, dropped_nodes, complete_upper_nodes_set, _ = self._partition_nodes(
            graph, pivot, process_bridge_value_for_upper
        )

        for _ in enumerate(original_outputs):
            graph.eraseOutput(0)
        for output in new_outputs:
            graph.registerOutput(output)

        for node in reversed(dropped_nodes):
            node.destroy()

        for i, input in reversed(list(enumerate(list(graph.inputs())))):
            if (
                not _has_uses_by_nodes(input, complete_upper_nodes_set)
                and input not in new_outputs
            ):
                try:
                    graph.eraseInput(i)
                except RuntimeError as e:
                    print(input, graph)
                    raise e

        return graph

    @_beartype.beartype
    def _partition_lower_graph(self) -> torch.Graph:
        pivot = self._graph_partition_pivot()
        if pivot == -1:
            return torch.Graph()
        graph = self.graph.copy()  # Copy to not mutate parent graph.
        original_outputs = list(graph.outputs())
        original_inputs = list(graph.inputs())

        new_outputs = []

        def _process_bridge_value_for_lower(
            graph: torch.Graph, bridge_value: torch.Value
        ) -> torch.Value:
            # Add bridge values as lower graph inputs.
            new_input = graph.addInput()
            bridge_value.replaceAllUsesWith(new_input)
            new_input.copyMetadata(bridge_value)
            return new_input

        process_bridge_value_for_lower = functools.partial(
            _process_bridge_value_for_lower, graph
        )

        upper_nodes, lower_nodes, _, complete_lower_nodes_set = self._partition_nodes(
            graph, pivot, process_bridge_value_for_lower
        )

        for output in original_outputs:
            if _produced_by(output, lower_nodes):
                new_outputs.append(output)
        for _ in enumerate(original_outputs):
            graph.eraseOutput(0)
        for output in new_outputs:
            graph.registerOutput(output)

        for input in original_inputs:
            if _has_uses_by_nodes(input, complete_lower_nodes_set):
                new_input = graph.addInput()
                input.replaceAllUsesWith(new_input)
                new_input.copyMetadata(input)

        for node in reversed(upper_nodes):
            if not node in complete_lower_nodes_set:
                try:
                    node.destroy()
                except RuntimeError as e:
                    print(node, graph)
                    raise e

        for _ in original_inputs:
            graph.eraseInput(0)

        return graph

    @_beartype.beartype
    def _partition_node(
        self,
        node: torch.Node,
        complete_upper_nodes_set: Set[torch.Node],
        complete_lower_nodes_set: Set[torch.Node],
        original_graph_outputs: Set[torch.Value],
        covered_bridge_values: Set[torch.Value],
        process_bridge_value: Callable[[torch.Value], torch.Value],
    ):
        if node in complete_lower_nodes_set:
            return

        if (
            _node_has_uses_by(node, complete_lower_nodes_set)
            and node.kind() in self._EXCLUDED_NODE_KINDS
        ):
            complete_lower_nodes_set.update(_all_nodes([node]))
            for input in node.inputs():
                if input in covered_bridge_values:
                    continue
                self._partition_node(
                    input.node(),
                    complete_upper_nodes_set,
                    complete_lower_nodes_set,
                    original_graph_outputs,
                    covered_bridge_values,
                    process_bridge_value,
                )
        else:
            for output in node.outputs():
                if output in covered_bridge_values:
                    continue
                if (
                    _has_uses_by_nodes(output, complete_lower_nodes_set)
                    or output in original_graph_outputs
                ):
                    covered_bridge_values.add(process_bridge_value(output))

    @_beartype.beartype
    def _partition_nodes(
        self,
        graph: torch.Graph,
        pivot: int,
        process_bridge_value: Callable[[torch.Value], torch.Value],
    ) -> Tuple[List[torch.Node], List[torch.Node], Set[torch.Node], Set[torch.Node],]:
        nodes = list(graph.nodes())
        upper_nodes = nodes[:pivot]
        lower_nodes = nodes[pivot:]
        # `upper_nodes` and `complete_upper_nodes_set` differs in that the latter
        # recursively contains nodes in subblock of `upper_nodes`.
        # The same applies for `lower_nodes` and `complete_lower_nodes_set`.
        # With addition that `complete_lower_nodes_set` will include nodes that
        # are determined to be copied from `upper_nodes` to `lower_nodes`.
        complete_upper_nodes_set = _all_nodes(upper_nodes)
        complete_lower_nodes_set = _all_nodes(lower_nodes)
        original_graph_outputs = set(graph.outputs())
        nodes_to_duplicate: Set[torch.Node] = set()
        # Bridge values are values produced from upper graph, and consumed
        # by lower graph. These values need to be become upper graph outputs
        # and lower graph inputs, to bridge the interaction.
        # Start with all graph inputs marked as covered. If any graph input is
        # needed by lower graph, just keep it in lower graph inputs later.
        covered_bridge_values = set(graph.inputs())
        for node in upper_nodes:
            self._partition_node(
                node,
                complete_upper_nodes_set,
                complete_lower_nodes_set,
                original_graph_outputs,
                covered_bridge_values,
                process_bridge_value,
            )
        return (
            upper_nodes,
            lower_nodes,
            complete_upper_nodes_set,
            complete_lower_nodes_set,
        )

    @_beartype.beartype
    def _bridge_kwargs(self):
        pt_outs = self.pt_outs
        graph_outputs = list(self.graph.outputs())
<<<<<<< HEAD
        assert pt_outs is not None
=======
>>>>>>> f4bcd231
        assert len(graph_outputs) == len(
            pt_outs
        ), f"{len(graph_outputs)} vs {len(pt_outs)}\nGraph: {self.graph}"
        return {v.debugName(): o for v, o in zip(graph_outputs, pt_outs)}

    @_beartype.beartype
    def _args_and_params_for_partition_graph(
        self,
        graph: torch.Graph,
        bridge_kwargs: Mapping[str, Union[_NumericType, Sequence[_NumericType]]],
        full_kwargs: Mapping[str, torch.Tensor],
        full_params: Mapping[str, torch.Tensor],
    ):
        input_names = [input.debugName() for input in graph.inputs()]
        args = tuple(bridge_kwargs[k] for k in input_names if k in bridge_kwargs)
        args += tuple(full_kwargs[k] for k in input_names if k in full_kwargs)
        params = {k: full_params[k] for k in input_names if k in full_params}
        assert len(args) + len(params) == len(
            input_names
        ), f"{len(args)} + {len(params)} vs {len(input_names)}: {input_names}"
        return args, params

    @_beartype.beartype
    def verify_export(
        self, options: VerificationOptions
    ) -> Tuple[Optional[AssertionError], torch.Graph, _OutputsType, _OutputsType,]:
        return verify_aten_graph(
            self.graph,
            input_args=self.input_args,
            params_dict=self.params_dict,
            export_options=self.export_options,
            verification_options=options,
        )

    @_beartype.beartype
    def find_mismatch(
        self,
        options: Optional[VerificationOptions] = None,
    ):
        self.clear()

        if options is None:
            options = VerificationOptions()

        if self.export_options.verbose:
            print(self.graph)

        if len(list(self.graph.outputs())) == 0:
            return

        assert len(self.input_args) + len(self.params_dict) == len(
            list(self.graph.inputs())
        ), (
            f"Number of graph inputs({len(list(self.graph.inputs()))}) does not match "
            f"the provided tensor arguments({len(self.input_args)} + {len(self.params_dict)})."
        )

        self.mismatch_error, self._onnx_graph, self.pt_outs, _ = self.verify_export(
            options
        )

        if self.mismatch_error is None:
            # No mismatch found in graph.
            return

        if self.essential_node_count() <= 1:
            # Reached leaf node, no more partitioning.
            return

        full_kwargs = {
            k.debugName(): v for k, v in zip(self.graph.inputs(), self.input_args)
        }
        full_params = self.params_dict

        upper_graph = self._partition_upper_graph()
        upper_args, upper_params = self._args_and_params_for_partition_graph(
            upper_graph, {}, full_kwargs, full_params
        )
        self.upper_graph_info = GraphInfo(
            upper_graph,
            upper_args,
            upper_params,
            self.export_options,
            id=self.id + "0",
        )

        self.upper_graph_info.find_mismatch(options)

        bridge_kwargs = self.upper_graph_info._bridge_kwargs()
        lower_graph = self._partition_lower_graph()
        lower_args, lower_params = self._args_and_params_for_partition_graph(
            lower_graph, bridge_kwargs, full_kwargs, full_params
        )
        self.lower_graph_info = GraphInfo(
            lower_graph,
            lower_args,
            lower_params,
            self.export_options,
            id=self.id + "1",
        )

        self.lower_graph_info.find_mismatch(options)


@_beartype.beartype
def _all_nodes(nodes: Collection[torch.Node]) -> Set[torch.Node]:
    all_nodes = set(nodes)
    for n in nodes:
        for b in n.blocks():
            all_nodes.update(b.nodes())
    return all_nodes


@_beartype.beartype
def _has_uses_by_nodes(value: torch.Value, nodes: Collection[torch.Node]) -> bool:
    if any(use.user in nodes for use in value.uses()):
        return True
    return False


@_beartype.beartype
def _node_has_uses_by(node: torch.Node, nodes: Collection[torch.Node]) -> bool:
    for output in node.outputs():
        if _has_uses_by_nodes(output, nodes):
            return True
    return False


@_beartype.beartype
def _produced_by(value: torch.Value, nodes: Collection[torch.Node]) -> bool:
    return value.node() in nodes


@_beartype.beartype
def find_mismatch(
    model: Union[torch.nn.Module, torch.jit.ScriptModule],
    input_args: Tuple[Any, ...],
    do_constant_folding: bool = True,
    training: torch.onnx.TrainingMode = torch.onnx.TrainingMode.EVAL,
    opset_version: Optional[int] = None,
    keep_initializers_as_inputs: bool = True,
    verbose: bool = False,
    options: Optional[VerificationOptions] = None,
) -> GraphInfo:
    r"""Find all mismatches between the original model and the exported model.
    TODO: Fill in docstring.

    Experimental. The API is subject to change.

    Args:
        model: The model to be exported.
        input_args: The input arguments to the model.

    Returns:
        A GraphInfo object that contains the mismatch information.

    Example::

    """
    if options is None:
        options = VerificationOptions()
    if opset_version is None:
        opset_version = _constants.ONNX_DEFAULT_OPSET
    """From aten graph, do binary search on graph partition to find operator export discrepancy."""
    # TODO: Copied from utils.py `export` until `_optimize_graph`.
    if training == torch.onnx.TrainingMode.TRAINING:
        model.train()
    elif training == torch.onnx.TrainingMode.EVAL:
        model.eval()
    with torch.no_grad():
        inputs_for_export = _prepare_input_for_export(input_args, {})
        args = utils._decide_input_format(model, inputs_for_export)

        model = utils._pre_trace_quant_model(model, args)
        graph, params, torch_out, module = utils._create_jit_graph(model, args)
        params_dict = utils._get_named_param_dict(graph, params)

        utils._apply_friendly_debug_names(graph, params_dict)

        graph_info = GraphInfo(
            graph,
            input_args,
            params_dict,
            _experimental.ExportOptions(
                do_constant_folding=do_constant_folding,
                training=training,
                opset_version=opset_version,
                keep_initializers_as_inputs=keep_initializers_as_inputs,
                verbose=verbose,
            ),
        )
        graph_info.find_mismatch(options)
        graph_info.pretty_print_tree()

        return graph_info<|MERGE_RESOLUTION|>--- conflicted
+++ resolved
@@ -904,7 +904,7 @@
     export_options: _experimental.ExportOptions,
     params_dict: Optional[Dict[str, Any]] = None,
     verification_options: Optional[VerificationOptions] = None,
-) -> Tuple[Optional[AssertionError], torch.Graph, _OutputsType, _OutputsType,]:
+) -> Tuple[Optional[AssertionError], torch.Graph, _OutputsType, _OutputsType]:
     if verification_options is None:
         verification_options = VerificationOptions()
     if params_dict is None:
@@ -1555,10 +1555,7 @@
     def _bridge_kwargs(self):
         pt_outs = self.pt_outs
         graph_outputs = list(self.graph.outputs())
-<<<<<<< HEAD
         assert pt_outs is not None
-=======
->>>>>>> f4bcd231
         assert len(graph_outputs) == len(
             pt_outs
         ), f"{len(graph_outputs)} vs {len(pt_outs)}\nGraph: {self.graph}"
@@ -1584,7 +1581,7 @@
     @_beartype.beartype
     def verify_export(
         self, options: VerificationOptions
-    ) -> Tuple[Optional[AssertionError], torch.Graph, _OutputsType, _OutputsType,]:
+    ) -> Tuple[Optional[AssertionError], torch.Graph, _OutputsType, _OutputsType]:
         return verify_aten_graph(
             self.graph,
             input_args=self.input_args,

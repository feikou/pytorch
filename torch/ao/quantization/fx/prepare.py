import copy
import torch
import warnings
from torch.fx import (
    GraphModule,
)
from torch.fx.graph import (
    Graph,
    Node,
)
from torch.fx.node import Argument

from ..quantize import (
    propagate_qconfig_,
)
from ..observer import (
    _is_activation_post_process,
    _PartialWrapper,
)
from ..qconfig import (
    _is_reuse_input_qconfig,
    QConfigAny,
)
from ..qconfig_mapping import (
    QConfigMapping,
)
from .qconfig_mapping_utils import (
    _generate_node_name_to_qconfig,
    _update_qconfig_for_fusion,
    _get_flattened_qconfig_dict,
    _update_qconfig_for_qat,
)

from .quantize_handler import (
    _default_root_node_getter,
    _get_pattern_to_quantize_handlers,
    QuantizeHandler,
)

from torch.ao.quantization import (
    ObserverBase,
    FixedQParamsObserver,
    FixedQParamsFakeQuantize,
    _DerivedObserverOrFakeQuantize,
)

from torch.ao.quantization.utils import (
    Pattern,
    NodePattern,
)

from ._equalize import (
    is_equalization_observer,
    node_supports_equalization,
)

from .pattern_utils import (
    _sorted_patterns_dict,
)

from .match_utils import (
    _MatchResultWithQConfig,
    _find_matches,
)

from .utils import (
    _insert_dequant_stubs_for_custom_module_lstm_output,
    _is_custom_module_lstm,
    _maybe_get_custom_module_lstm_from_node_arg,
    _qconfig_satisfies_dtype_config_constraints,
    get_custom_module_class_keys,
    all_node_args_have_no_tensors,
    assert_and_get_unique_device,
    get_non_observable_arg_indexes_and_types,
    get_new_attr_name_with_prefix,
    node_arg_is_weight,
    node_arg_is_bias,
    NON_QUANTIZABLE_WEIGHT_OPS,
    ObservedGraphModuleAttrs,
)

from torch.ao.quantization import (
    PlaceholderObserver
)
from torch.ao.quantization.quantize import (
    convert
)

from ..utils import (
    _parent_name,
    get_qconfig_dtypes,
    get_swapped_custom_module_class,
)

from ..backend_config.utils import (
    get_pattern_to_dtype_configs,
    get_module_to_qat_module,
    get_fusion_pattern_to_root_node_getter,
)
from ..backend_config import (
    BackendConfig,
    DTypeConfig,
    get_native_backend_config,
)
from .custom_config import (
    PrepareCustomConfig,
    StandaloneModuleConfigEntry,
)
from torch.ao.quantization.quantizer import (
    EdgeOrNode,
    QuantizationSpec,
    QuantizationSpecBase,
    FixedQParamsQuantizationSpec,
    SharedQuantizationSpec,
    DerivedQuantizationSpec,
)
from torch.ao.quantization import ObserverOrFakeQuantize

from torch._subclasses import FakeTensor

from typing import Any, Dict, List, Optional, Set, Tuple, Type, Union
from dataclasses import asdict

__all__ = [
    "insert_observers_for_model",
    "prepare",
    "propagate_dtypes_for_known_nodes",
]


# list of dtypes to not add observers to
_DO_NOT_OBS_DTYPE_LIST = [int, float, torch.bool, None]
_OBS_DTYPE_LIST = [torch.quint8, torch.qint8, torch.qint32, torch.float16]

_DEFAULT_FP32_OBS_OR_FQ_CTR = PlaceholderObserver.with_args(dtype=torch.float)

# note: the following default target dtype info dicts are temporary,
# should be moved to the new programmable API class soon
_DEFAULT_FP32_QCONFIG_FOR_TARGET_DTYPE_INFO = {
    "input_act_obs_or_fq_ctr": torch.ao.quantization.qconfig._default_fp32_placeholder_qconfig.activation,
    "output_act_obs_or_fq_ctr": torch.ao.quantization.qconfig._default_fp32_placeholder_qconfig.activation
}

_DEFAULT_QUINT8_QCONFIG_FOR_TARGET_DTYPE_INFO = {
    "input_act_obs_or_fq_ctr": torch.ao.quantization.qconfig._default_quint8_placeholder_qconfig.activation,
    "output_act_obs_or_fq_ctr": torch.ao.quantization.qconfig._default_quint8_placeholder_qconfig.activation
}

# TODO: add support for torch dtype in quant code base
# this includes observers and prepare/convert code
_TORCH_DTYPE_TO_QDTYPE = {
    torch.int8: torch.qint8,
    torch.uint8: torch.quint8,
    torch.int32: torch.qint32,
    torch.float16: torch.float16,
    torch.float32: torch.float32,
}

def _get_observer_kwargs(quant_spec: Union[QuantizationSpec, FixedQParamsQuantizationSpec]):
    kwargs_dict = asdict(quant_spec)
    # TODO: refactor observer to accept plain types
    kwargs_dict["dtype"] = _TORCH_DTYPE_TO_QDTYPE[quant_spec.dtype]
    return copy.deepcopy(kwargs_dict)

def _get_qspec_for_arg(
    arg: Node,
    input_qspec_map: Dict[Node, QuantizationSpecBase],
    named_modules: Dict[str, torch.nn.Module]
) -> Optional[QuantizationSpecBase]:
    while _is_activation_post_process_node(arg, named_modules):
        arg = arg.args[0]  # type: ignore[assignment]
    return input_qspec_map.get(arg, None)

def _create_obs_or_fq_from_qspec(
    quantization_spec: Optional[QuantizationSpecBase],
    obs_or_fq_map: Dict[EdgeOrNode, ObserverOrFakeQuantize],
    is_qat: bool,
):
    """ Create observer or fake quantize objects based on quantization spec

    Args:
       quantization_spec: used to store parameters to create the observer or fake quantizer
       obs_or_fq_map: this is a map from edge/output to the corresponding observer/fake_quant
       instance, it may be reused for different edge/output depending on configuration
    """
    if quantization_spec is None:
        return None
    if isinstance(quantization_spec, SharedQuantizationSpec):
        edge_or_node = quantization_spec.edge_or_node
        assert edge_or_node in obs_or_fq_map, \
            "please make sure only refer to edge or node that has " \
            f"observer/fake_quant inserted: '{edge_or_node}' not in\n{obs_or_fq_map.keys()}"
        return obs_or_fq_map[edge_or_node]
    elif isinstance(quantization_spec, DerivedQuantizationSpec):
        # can't use asdict, so not calling get_observer_kwargs here
        kwargs = {
            "dtype": _TORCH_DTYPE_TO_QDTYPE[quantization_spec.dtype],
            "derive_qparams_fn": quantization_spec.derive_qparams_fn,
            "quant_min": quantization_spec.quant_min,
            "quant_max": quantization_spec.quant_max,
            "qscheme": quantization_spec.qscheme,
        }
        edge_or_nodes = quantization_spec.derived_from
        obs_or_fqs = [obs_or_fq_map[k] for k in edge_or_nodes]
        kwargs["obs_or_fqs"] = obs_or_fqs
        return _DerivedObserverOrFakeQuantize.with_args(**kwargs)()
    elif isinstance(quantization_spec, FixedQParamsQuantizationSpec):
        kwargs = _get_observer_kwargs(quantization_spec)
        observer_ctr = FixedQParamsObserver.with_args(**kwargs)
        if is_qat:
            return FixedQParamsFakeQuantize.with_args(observer=observer_ctr)
        else:
            return observer_ctr()

    assert isinstance(quantization_spec, QuantizationSpec)
    observer_or_fake_quant_ctr = quantization_spec.observer_or_fake_quant_ctr
    kwargs = _get_observer_kwargs(quantization_spec)
    kwargs.pop("observer_or_fake_quant_ctr")
    # we will remove is_dynamic from QuantizationSpec because
    # it seems that dynamic range quantization
    obs_or_fq_class = observer_or_fake_quant_ctr
    if isinstance(observer_or_fake_quant_ctr, _PartialWrapper):
        obs_or_fq_class = observer_or_fake_quant_ctr.p.func  # type: ignore[union-attr, assignment]
    if obs_or_fq_class != torch.ao.quantization.observer.PlaceholderObserver:
        kwargs.pop("is_dynamic")
    if "PerChannel" not in obs_or_fq_class.__name__:  # type: ignore[operator, union-attr]
        kwargs.pop("ch_axis")
    return observer_or_fake_quant_ctr.with_args(**kwargs)()

def _needs_obs_or_fq(
        prev_output_dtype: Any,
        prev_output_is_dynamic: bool,
        cur_target_dtype: Any,
        cur_target_is_dynamic: bool,
        reuse_input_obs_or_fq: bool,
        is_zeroth_arg: bool = False) -> bool:
    """
    note: we will treat "not specified" as torch.float for now
    utility function that checks if we should insert an observer or fake quant node
    base on the requested dtype for the nodes from user

    is_zeroth_arg: we only dynamically quantize the first arg of the node right now
      this should be removed when we enable configuring dynamic quantization
      for a specific argument, this can be removed if we deprecate fx graph mode
      quantization

    """

    # need to insert placeholder observer for dynamic quantization so that it can
    # be converted to choose_qparams -> q -> dq in convert step
    if cur_target_is_dynamic:
        assert cur_target_dtype in _OBS_DTYPE_LIST, \
            f"Expected cur_target_dtype to be torch.float, but got: {cur_target_dtype}"
        assert prev_output_dtype not in _DO_NOT_OBS_DTYPE_LIST
        return is_zeroth_arg
    if reuse_input_obs_or_fq:
        return False
    # non dynamic quantization
    if cur_target_dtype in _OBS_DTYPE_LIST:
        return prev_output_dtype in _OBS_DTYPE_LIST + [torch.float] and cur_target_dtype != prev_output_dtype

    # lots of error checking are skipped here for now
    return False

def _is_activation_post_process_node(node: Node, named_modules: Dict[str, torch.nn.Module]) -> bool:
    return isinstance(node, torch.fx.Node) and node.op == "call_module" and \
        _is_activation_post_process(named_modules[str(node.target)])

def _get_dtype_and_is_dynamic(obs_or_fq: Optional[ObserverOrFakeQuantize]) -> Tuple[Optional[torch.dtype], bool]:
    """ Given a constructor for observer or fake quant module, returns
    a Tuple of dtype and is_dynamic
    """
    # TODO: instead of instantiating the instance, we can use inspect to get the default args
    if obs_or_fq is None:
        return None, False
    else:
        return obs_or_fq.dtype, getattr(obs_or_fq, "is_dynamic", False)  # type: ignore[return-value]

def _is_input_arg_dtype_supported_by_backend(
    arg: Argument,
    node: Node,
    qconfig: QConfigAny,
    dtype_config: DTypeConfig,
    backend_config: BackendConfig,
) -> bool:
    """ Check if the configured qconfig for the argument
    is supported by the backend or not
    """
    if isinstance(arg, (list, tuple)):
        return all(_is_input_arg_dtype_supported_by_backend(
            a, node, qconfig,
            dtype_config, backend_config) for a in arg)
    if not isinstance(arg, Node):
        return True
    # TODO: support check for standalone module
    is_weight = node_arg_is_weight(node, arg)
    is_bias = node_arg_is_bias(node, arg)
    is_activation = not is_weight and not is_bias
    if is_activation:
        input_act_obs_or_fq_ctr = node.meta["target_dtype_info"].get("input_act_obs_or_fq_ctr")
        input_act_obs_or_fq = input_act_obs_or_fq_ctr() if input_act_obs_or_fq_ctr else None
        qconfig_dtype, qconfig_is_dynamic = _get_dtype_and_is_dynamic(input_act_obs_or_fq)
        # TODO(future PR): remove the cast to bool below after figuring
        # out why backend_config has is_dynamic set to None in some cases.
        return (dtype_config.input_dtype is None) or (
            dtype_config.input_dtype == qconfig_dtype and
            bool(dtype_config.is_dynamic) == bool(qconfig_is_dynamic) and
            _qconfig_satisfies_dtype_config_constraints(qconfig, dtype_config.input_dtype_with_constraints)
        )
    elif is_weight:
        # TODO: move dtype check into `_qconfig_satisfies_dtype_config_constraints` as well
        weight_obs_or_fq_ctr = node.meta["target_dtype_info"].get("weight_obs_or_fq_ctr", None)
        weight_obs_or_fq = weight_obs_or_fq_ctr() if weight_obs_or_fq_ctr else None
        qconfig_weight_dtype, _ = _get_dtype_and_is_dynamic(weight_obs_or_fq)
        backend_config_weight_dtype = dtype_config.weight_dtype
        dtype_matches = qconfig_weight_dtype == backend_config_weight_dtype
        qconfig_satisfies_constraints = _qconfig_satisfies_dtype_config_constraints(
            qconfig, dtype_config.weight_dtype_with_constraints, is_activation=False)
        return backend_config_weight_dtype is None or (dtype_matches and qconfig_satisfies_constraints)
    else:  # bias
        # TODO: move dtype check into `_qconfig_satisfies_dtype_config_constraints` as well
        bias_obs_or_fq_ctr = node.meta["target_dtype_info"].get("bias_obs_or_fq_ctr", None)
        bias_obs_or_fq = bias_obs_or_fq_ctr() if bias_obs_or_fq_ctr else None
        qconfig_bias_dtype, _ = _get_dtype_and_is_dynamic(bias_obs_or_fq)
        backend_config_bias_dtype = dtype_config.bias_dtype
        return backend_config_bias_dtype is None or qconfig_bias_dtype == backend_config_bias_dtype

def _is_output_dtype_supported_by_backend(
    node: Node,
    qconfig: QConfigAny,
    dtype_config: DTypeConfig,
) -> bool:
    """ Check if the configured qconfig for the output
    is supported by the backend or not
    """
    # TODO: move dtype check into `_qconfig_satisfies_dtype_config_constraints` as well
    backend_config_output_dtype = dtype_config.output_dtype
    # TODO: we should check is_dynamic here as well, the code from _is_input_arg_dtype_supported_by_backend
    # from input activation check can be reused here
    qconfig_output_dtype = None
    output_act_obs_or_fq_ctr = node.meta["target_dtype_info"].get("output_act_obs_or_fq_ctr", _DEFAULT_FP32_OBS_OR_FQ_CTR)
    output_act_obs_or_fq = output_act_obs_or_fq_ctr() if output_act_obs_or_fq_ctr else None
    qconfig_output_dtype, qconfig_output_is_dynamic = _get_dtype_and_is_dynamic(output_act_obs_or_fq)
    # TODO: this is a hack because we can only specify one activation_obs_or_fq for
    # qconfig (qconfig.activation), and we are only supporting dynamically quantized
    # linear op which has fp32 output dtype, this should be removed if we generalize
    # the structure of qconfig in the future
    if qconfig_output_is_dynamic:
        qconfig_output_dtype = torch.float32
    dtype_matches = qconfig_output_dtype == backend_config_output_dtype
    qconfig_satisfies_constraints = _qconfig_satisfies_dtype_config_constraints(
        qconfig, dtype_config.output_dtype_with_constraints)
    return backend_config_output_dtype is None or (dtype_matches and qconfig_satisfies_constraints)

def _is_observer_in_same_graph(
    node: Node,
    named_modules: Dict[str, torch.nn.Module],
    obs_or_fq_map: Dict[EdgeOrNode, ObserverOrFakeQuantize],
    is_qat,
):
    """ Check if observer in same graph
    when the node output is not fp32 and input is 'placeholder'
    the input is assumed to be quantized, so it is observed
    in a different place rather than not observed.
    """
    node_output_dtype = _get_arg_target_dtype_as_output(node, named_modules, obs_or_fq_map, is_qat)
    if len(node.args) > 0 and isinstance(node.args[0], Node):
        if node_output_dtype == torch.quint8 and node.args[0].op == 'placeholder':
            return False
    return True

def _is_pattern_dtype_config_and_qconfig_supported_by_backend(
    pattern: Optional[Pattern],
    matched_node_pattern: Optional[List[Node]],
    qconfig: QConfigAny,
    backend_config: BackendConfig,
) -> bool:
    """ Check if the dtype configuration of a pattern is supported by
    the backend or not, and whether the qconfig satisfies constraints
    specified in the corresponding dtype config.
    """
    if backend_config is None or pattern is None:
        return True
    assert matched_node_pattern is not None and len(matched_node_pattern) >= 1
    pattern_to_dtype_configs = get_pattern_to_dtype_configs(backend_config)
    dtype_configs: List[DTypeConfig] = pattern_to_dtype_configs.get(pattern, [])
    pattern_to_root_node_getter = get_fusion_pattern_to_root_node_getter(backend_config)

    root_node_getter = pattern_to_root_node_getter.get(pattern, _default_root_node_getter)
    root_node = root_node_getter(matched_node_pattern)
    input_node = root_node
    output_node = matched_node_pattern[0]
    for dtype_config in dtype_configs:
        # check if arg dtype are supported
        supported = True
        for arg in list(input_node.args) + list(input_node.kwargs.values()):
            supported = supported and _is_input_arg_dtype_supported_by_backend(
                arg, input_node, qconfig, dtype_config, backend_config)
        # check if output dtype is supported
        supported = supported and _is_output_dtype_supported_by_backend(
            output_node, qconfig, dtype_config)
        if supported:
            return True
    return False

def _get_standalone_module_configs(
    node: Node,
    named_modules: Dict[str, torch.nn.Module],
    prepare_custom_config: PrepareCustomConfig,
    parent_qconfig: QConfigAny,
    parent_backend_config: Optional[BackendConfig],
) -> Tuple[QConfigMapping, Tuple[Any, ...], PrepareCustomConfig, Optional[BackendConfig]]:
    """
    Returns the standalone module QConfigMapping and PrepareCustomConfig
    for `node`, assuming that the module pointed to by `node` is
    a standalone modules.
    """
    module_name = str(node.target)
    module_type = type(named_modules[module_name])  # type: ignore[index]
    # name config has precedence over type config
    config_entry = StandaloneModuleConfigEntry(None, (), None, None)
    config_entry = prepare_custom_config.standalone_module_classes.get(module_type, config_entry)
    config_entry = prepare_custom_config.standalone_module_names.get(module_name, config_entry)
    # fallback to use parent module's qconfig if user didn't specify qconfig dict
    qconfig_mapping = config_entry.qconfig_mapping or QConfigMapping().set_global(parent_qconfig)
    example_inputs = config_entry.example_inputs
    prepare_custom_config = config_entry.prepare_custom_config or PrepareCustomConfig()
    backend_config = config_entry.backend_config or parent_backend_config
    return (qconfig_mapping, example_inputs, prepare_custom_config, backend_config)

def _qat_swap_modules(
        root: torch.nn.Module,
        module_to_qat_module: Dict[Pattern, Type[torch.nn.Module]]) -> None:
    convert(root, mapping=module_to_qat_module, inplace=True, remove_qconfig=False)

def _add_matched_node_name_to_set(matched_node_pattern: NodePattern, s: Set[str]):
    if isinstance(matched_node_pattern, Node):
        s.add(matched_node_pattern.name)
    elif isinstance(matched_node_pattern, (list, tuple)):
        for maybe_node in matched_node_pattern:
            _add_matched_node_name_to_set(maybe_node, s)

def _insert_obs_or_fq(
    node: Node,
    obs_or_fq: ObserverOrFakeQuantize,
    model: torch.nn.Module,
    named_modules: Dict[str, torch.nn.Module],
    graph: Graph,
) -> Node:
    """
    Attaches `obs_or_fq` to `model`, and creates a node which calls
    `obs_or_fq` on the output of `node`.

    obs_or_fq: an instance of Observer or FakeQuantize module
    """
    model_device = assert_and_get_unique_device(model)
    if model_device:
        obs_or_fq.to(model_device)
    # add obs_or_fq module as attribute
    if is_equalization_observer(obs_or_fq):
        prefix = node.name + '_equalization_process_'
    else:
        prefix = 'activation_post_process_'
    get_new_obs_or_fq_name = get_new_attr_name_with_prefix(prefix)
    obs_or_fq_name = get_new_obs_or_fq_name(model)
    setattr(model, obs_or_fq_name, obs_or_fq)
    named_modules[obs_or_fq_name] = obs_or_fq
    with graph.inserting_after(node):
        new_obs = graph.create_node(
            'call_module', obs_or_fq_name, (node,), {})
    return new_obs

def _set_target_dtype_info_for_matched_node_pattern(
    matched_node_pattern: NodePattern,
    last_node: Node,
    qconfig: QConfigAny,
    qhandler: Optional[QuantizeHandler],
    backend_config: BackendConfig,
    named_modules: Dict[str, torch.nn.Module],
    cache_for_no_tensor_check: Dict[Node, bool],
    processed_nodes: Set[Node],
) -> None:
    """ Sets the target_dtype_info for each node in matched_node_pattern
    Note: processed_nodes is used to ensure we only process each node once
    """
    if isinstance(matched_node_pattern, (list, tuple)):
        for node_pattern in matched_node_pattern:
            _set_target_dtype_info_for_matched_node_pattern(
                node_pattern,
                last_node,
                qconfig,
                qhandler,
                backend_config,
                named_modules,
                cache_for_no_tensor_check,
                processed_nodes
            )

    # set target_dtype_info if matched_node_pattern is a Node
    # other types of matched object, e.g. int, float literals, are ignored
    elif isinstance(matched_node_pattern, Node):
        # for pyre
        assert isinstance(matched_node_pattern, Node)
        node = matched_node_pattern
        if node in processed_nodes:
            return
        processed_nodes.add(node)

        if qconfig is None:
            return
        # TODO: refactor the following code in terms of apply a qconfig to a pattern
        # e.g. for a pattern with op1 -> op2 -> op3, and qconfig = QConfig(input_act=obs0, output_act=obs1)
        # we set the input_obs_or_fq_ctr for the arguments of op1 to based on qconfig.input_act,
        # and set output_obs_or_fq_ctr based on qconfig.output_act
        # this also requires we extend the structure of QConfig to support more fine
        # grained configurations
        target_dtype_info: Dict[str, Any] = (
            _get_target_activation_dtype_for_node(
                node,
                qconfig,
                qhandler,
                named_modules,
                backend_config,
                cache_for_no_tensor_check,
            )
        )
        node.meta["target_dtype_info"] = target_dtype_info

def _get_target_activation_dtype_for_node(
    node: Node,
    qconfig: QConfigAny,
    qhandler: Optional[QuantizeHandler],
    named_modules: Dict[str, torch.nn.Module],
    backend_config: BackendConfig,
    cache_for_no_tensor_check: Dict[Node, bool],
) -> Dict[str, Any]:
    """
    For each op attribute in the op's input activation, output activation,
    weight, bias - returns the settings of dtype and is_dynamic we expect
    for the `quantize` call in the reference model representation, or None
    if there is no `quantize` call needed.

    For example, if we have a node corresponding to `op0` in

      x0 -> op0 -> x1

    And we want a reference quantized representation to be

      x0 -> quant_static -> dequant -> op0 -> quant_dynamic -> dequant -> x1

    Then this function will return

      {
        "input_act_obs_or_fq_ctr": MinMaxObserver.with_args(dtype=torch.quint8, is_dynamic=False),
        "output_act_obs_or_fq_ctr": MinMaxObserver.with_args(dtype=torch.quint8, is_dynamic=False),
      }

    TODO(future PR, if needed): explicitly spell out the non-Tensor
    dtypes.
    """
    args_have_no_tensors = \
        all_node_args_have_no_tensors(
            node, named_modules, cache_for_no_tensor_check)
    if args_have_no_tensors:
        return {
            "input_act_obs_or_fq_ctr": None,
            "output_act_obs_or_fq_ctr": None,
        }
    # get qconfig to determine the eventual dtype of this node
    if qconfig is not None:
        act_dtype, weight_dtype, input_act_is_dynamic = \
            get_qconfig_dtypes(qconfig)

        # Currently `QConfig` only has one `activation` field.
        # For static quantization, it is reused for both input
        # and output activation. For dynamic quantization, this
        # field is currently only used for the input activation,
        # with the output activation being in fp32.
        # In the future this may change as we add more fields
        # to the `QConfig` object.
        output_act_dtype = act_dtype \
            if (not input_act_is_dynamic) else torch.float

        bias_dtype = torch.float16 \
            if (
                act_dtype == torch.float16
                and weight_dtype == torch.float16
                and (not input_act_is_dynamic)
            ) else torch.float

        is_general_tensor_value_op = \
            (qhandler is not None and qhandler.is_general_tensor_value_op())

        _is_standalone_module = (
            qhandler is not None and qhandler.is_standalone_module()
        )

        weight_index = None
        if isinstance(node, Node) and node.op == "call_function" and \
           node.target in backend_config._pattern_complex_format_to_config:
            weight_index = backend_config._pattern_complex_format_to_config[node.target]._input_type_to_index.get("weight")

        bias_index = None
        if isinstance(node, Node) and node.op == "call_function" and \
           node.target in backend_config._pattern_complex_format_to_config:
            bias_index = backend_config._pattern_complex_format_to_config[node.target]._input_type_to_index.get("bias")

        return {
            "input_act_obs_or_fq_ctr": qconfig.activation,
            "weight_obs_or_fq_ctr": qconfig.weight,
            "bias_obs_or_fq_ctr": PlaceholderObserver.with_args(dtype=bias_dtype),
            "weight_index": weight_index,
            "bias_index": bias_index,
            "output_act_obs_or_fq_ctr": qconfig.activation,
            "reuse_input_obs_or_fq": _is_reuse_input_qconfig(qconfig),
            "input_output_share_observers": is_general_tensor_value_op,
            "_is_standalone_module": _is_standalone_module,
        }
    return copy.copy(_DEFAULT_FP32_QCONFIG_FOR_TARGET_DTYPE_INFO)

def _get_output_act_obs_or_fq(
    arg: Node,
    named_modules: Dict[str, torch.nn.Module],
    obs_or_fq_map: Dict[EdgeOrNode, ObserverOrFakeQuantize],
    is_qat: bool,
) -> ObserverOrFakeQuantize:
    """ Get the constructor for observer or fake quant object for
    the argument in the original graph as the output of previous node,
    skipping inserted observers

    We are assuming that the observers are inserted correctly, and the dtype for
    argument in quantized graph will match what is specified by the qconfig
    """
    assert isinstance(arg, Node)
    if "quantization_annotation" in arg.meta:
        return _create_obs_or_fq_from_qspec(arg.meta["quantization_annotation"].output_qspec, obs_or_fq_map, is_qat)

    # Custom module LSTM output is a tuple that we broke down into the internal nodes in order
    # to insert DeQuantStubs (see `_insert_dequant_stubs_for_custom_module_lstm_output`).
    # Since we modified the graph in this case, we must trace back from the args through
    # the specific nodes we added in order to reach the original LSTM node. Otherwise, we would
    # not be able to accurately detect whether this node is a consumer of custom module LSTM.
    custom_module_lstm_node = _maybe_get_custom_module_lstm_from_node_arg(arg, named_modules)
    output_act_obs_or_fq_ctr = None
    if custom_module_lstm_node is not None:
        output_act_obs_or_fq_ctr = custom_module_lstm_node.meta["target_dtype_info"]["output_act_obs_or_fq_ctr"]
        output_act_obs_or_fq = output_act_obs_or_fq_ctr() if output_act_obs_or_fq_ctr else None
    elif _is_activation_post_process_node(arg, named_modules):
        observed_arg = arg.args[0]
        assert isinstance(observed_arg, Node), "Currently we only support observing Node"
        if "quantization_annotation" in observed_arg.meta:
            output_act_obs_or_fq = \
                _create_obs_or_fq_from_qspec(
                    observed_arg.meta["quantization_annotation"].output_qspec, obs_or_fq_map, is_qat)
        else:
            assert "target_dtype_info" in observed_arg.meta
            output_act_obs_or_fq_ctr = observed_arg.meta["target_dtype_info"]["output_act_obs_or_fq_ctr"]
            output_act_obs_or_fq = output_act_obs_or_fq_ctr() if output_act_obs_or_fq_ctr else None
    else:
        if "target_dtype_info" in arg.meta:
            output_act_obs_or_fq_ctr = \
                arg.meta["target_dtype_info"].get("output_act_obs_or_fq_ctr", _DEFAULT_FP32_OBS_OR_FQ_CTR)
        else:
            output_act_obs_or_fq_ctr = _DEFAULT_FP32_OBS_OR_FQ_CTR
        output_act_obs_or_fq = output_act_obs_or_fq_ctr() if output_act_obs_or_fq_ctr else None

    return output_act_obs_or_fq

def _get_arg_target_dtype_as_output(
    arg: Node,
    named_modules: Dict[str, torch.nn.Module],
    obs_or_fq_map: Dict[EdgeOrNode, ObserverOrFakeQuantize],
    is_qat: bool,
) -> Optional[torch.dtype]:
    arg_as_output_act_obs_or_fq = _get_output_act_obs_or_fq(arg, named_modules, obs_or_fq_map, is_qat)
    arg_as_output_target_dtype, _ = _get_dtype_and_is_dynamic(arg_as_output_act_obs_or_fq)
    return arg_as_output_target_dtype

def _get_arg_as_input_act_obs_or_fq(
    arg: Node,
    node: Node,
    named_modules: Dict[str, torch.nn.Module],
    obs_or_fq_map: Dict[EdgeOrNode, ObserverOrFakeQuantize],
    is_qat: bool,
) -> Optional[ObserverOrFakeQuantize]:
    """ Get the observer or fake quant constructor for the Argument `arg`, as input
    to Node `node`
    """
    assert isinstance(arg, Node)
    # "input_qspec_map" is the more general design we'll use for pt2e path
    # it is a map from input argument node to observer or fake quant constructor, for example
    # for the following graph:
    # x -> conv -> output
    #
    # we may annotate conv node like the following:
    # conv.meta[...] = QuantizationAnnotation("input_qspec_map": {x: MinMaxObserver.with_args(dtype=torch.qint8)}, ...)
    #
    if "quantization_annotation" in node.meta:
        input_qspec_map = node.meta["quantization_annotation"].input_qspec_map
        input_arg_qspec = _get_qspec_for_arg(arg, input_qspec_map, named_modules)
        if input_arg_qspec is None:
            input_arg_obs_or_fq = _DEFAULT_FP32_OBS_OR_FQ_CTR()
        else:
            input_arg_obs_or_fq = _create_obs_or_fq_from_qspec(input_arg_qspec, obs_or_fq_map, is_qat)
        return input_arg_obs_or_fq

    # we can remove the following path in the future if fx graph mode quantization is
    # no longer used
    is_weight = node_arg_is_weight(node, arg)
    is_bias = node_arg_is_bias(node, arg)
    is_activation = not is_weight and not is_bias
    obs_or_fq_ctr = None
    if is_activation:
        obs_or_fq_ctr = node.meta["target_dtype_info"].get("input_act_obs_or_fq_ctr", _DEFAULT_FP32_OBS_OR_FQ_CTR)
    elif is_weight:
        if node.target not in NON_QUANTIZABLE_WEIGHT_OPS:
            obs_or_fq_ctr = node.meta["target_dtype_info"].get("weight_obs_or_fq_ctr", _DEFAULT_FP32_OBS_OR_FQ_CTR)
    else:
        obs_or_fq_ctr = node.meta["target_dtype_info"].get("bias_obs_or_fq_ctr", _DEFAULT_FP32_OBS_OR_FQ_CTR)
    return obs_or_fq_ctr() if obs_or_fq_ctr else None

def _maybe_insert_input_observer_for_arg_or_kwarg(
    node: Union[Node, Any],
    arg: Argument,
    qconfig: QConfigAny,
    model: torch.nn.Module,
    named_modules: Dict[str, torch.nn.Module],
    graph: Graph,
    qhandler: Optional[QuantizeHandler],
    prepare_custom_config: PrepareCustomConfig,
    obs_or_fq_map: Dict[EdgeOrNode, ObserverOrFakeQuantize],
    is_qat: bool,
    backend_config: Optional[BackendConfig] = None,
) -> Argument:
    """
    Given a `node` and an `arg`, inserts an input observer between
    `node` and `arg` if necessary.
    """
    # for ops such as torch.cat([x0, x1]),
    # traverse through the list
    if isinstance(arg, (list, tuple)):
        new_arg_to_return = []
        for inner_arg in arg:
            new_inner_arg = _maybe_insert_input_observer_for_arg_or_kwarg(
                node, inner_arg, qconfig, model, named_modules,
                graph,
                qhandler,
                prepare_custom_config,
                obs_or_fq_map,
                is_qat,
                backend_config)
            new_arg_to_return.append(new_inner_arg)
        return type(arg)(new_arg_to_return)

    if not isinstance(arg, Node):
        return arg
    assert isinstance(arg, Node)
    # default (no observer)
    new_arg = arg

    is_standalone_module = qhandler is not None and qhandler.is_standalone_module()
    # TODO: move this to a separate function
    if not is_standalone_module:
        # Note: qconfig can be None in this branch this we are getting act/fq from
        # node.meta now
        # regular flow for most nodes, except standalone modules

        if "quantization_annotation" in node.meta:
            reuse_input_obs_or_fq = node.meta["quantization_annotation"]._reuse_input_obs_or_fq
        else:
            assert "target_dtype_info" in node.meta
            # TODO: we are assuming "target_dtype_info" exists here, maybe
            # a default value also need to be provided here
            target_dtype_info = node.meta["target_dtype_info"]
            # for nodes that doesn't have `reuse_input_obs_or_fq` configured,
            # we'll default to False, this makes configuring this field optional for users
            reuse_input_obs_or_fq = target_dtype_info.get("reuse_input_obs_or_fq", False)
        arg_as_input_act_obs_or_fq = _get_arg_as_input_act_obs_or_fq(arg, node, named_modules, obs_or_fq_map, is_qat)
        arg_as_input_target_dtype, arg_as_input_target_is_dynamic = _get_dtype_and_is_dynamic(arg_as_input_act_obs_or_fq)

        arg_as_output_act_obs_or_fq = _get_output_act_obs_or_fq(arg, named_modules, obs_or_fq_map, is_qat)
        arg_as_output_target_dtype, arg_as_output_target_is_dynamic = _get_dtype_and_is_dynamic(arg_as_output_act_obs_or_fq)


        needs_obs_or_fq = _needs_obs_or_fq(
            arg_as_output_target_dtype,
            arg_as_output_target_is_dynamic,
            arg_as_input_target_dtype,
            arg_as_input_target_is_dynamic,
            reuse_input_obs_or_fq,
            is_zeroth_arg=len(node.args) > 0 and arg is node.args[0],
        )

    else:
        assert qconfig is not None
        # custom flow for standalone modules
        _, _, sm_prepare_custom_config, _ = \
            _get_standalone_module_configs(
                node, named_modules, prepare_custom_config, qconfig, backend_config)
        sm_input_quantized_idxs = sm_prepare_custom_config.input_quantized_indexes

        # for args, this is set to the index of the current arg
        # for kwargs, this is left at None
        cur_input_idx = None
        for arg_idx, arg_to_check in enumerate(node.args):
            if arg_to_check is arg:
                cur_input_idx = arg_idx
                break

        if cur_input_idx is None:
            needs_obs_or_fq = False
        else:
            arg_as_output_target_dtype = _get_arg_target_dtype_as_output(arg, named_modules, obs_or_fq_map, is_qat)
            arg_as_input_target_dtype = torch.quint8 if cur_input_idx in sm_input_quantized_idxs \
                else torch.float
            needs_obs_or_fq = (
                (arg_as_output_target_dtype != arg_as_input_target_dtype) and
                (arg_as_input_target_dtype != torch.float)
            )

        act_post_process_ctr = qconfig.activation
        arg_as_input_act_obs_or_fq = act_post_process_ctr() if act_post_process_ctr else None

    if needs_obs_or_fq:

        existing_obs_node = None

        # Before using the new observer, check if an observer
        # of the correct type already exists. If it does, use it.
        # This prevents duplicate observer insertions if a node is
        # used by multiple nodes.
        # TODO: this is looking into how the value is used in the future
        # we should remove this
        # removing this means we insert one observer for each use, even if they
        # have the same dtype, we can have an extra pass that removes the extra observers
        for maybe_obs_node in arg.users.keys():
            if maybe_obs_node.op == 'call_module':
                maybe_obs_mod = named_modules[maybe_obs_node.target]  # type: ignore[index]
                if (
                    type(maybe_obs_mod) == type(arg_as_input_act_obs_or_fq) and
                    maybe_obs_mod.dtype == arg_as_input_target_dtype
                ):
                    arg_as_input_act_obs_or_fq = maybe_obs_mod  # type: ignore[assignment]
                    existing_obs_node = maybe_obs_node
                    break

        assert arg_as_input_act_obs_or_fq is not None
        obs_or_fq_map[(arg, node)] = arg_as_input_act_obs_or_fq
        if existing_obs_node is None:
            new_obs_node = _insert_obs_or_fq(
                arg, arg_as_input_act_obs_or_fq, model, named_modules, graph)
            # override this arg to be the observed arg
            new_arg = new_obs_node
        else:
            new_arg = existing_obs_node

    return new_arg


def _maybe_insert_input_observers_for_node(
    node: Node,
    qconfig: QConfigAny,
    model: torch.nn.Module,
    named_modules: Dict[str, torch.nn.Module],
    graph: Graph,
    qhandler: Optional[QuantizeHandler],
    prepare_custom_config: PrepareCustomConfig,
    obs_or_fq_map: Dict[EdgeOrNode, ObserverOrFakeQuantize],
    is_qat: bool,
    backend_config: Optional[BackendConfig] = None
) -> None:
    """
    If needed, inserts observers to the input args and kwargs of `node`.
    Note: modifies `node` inplace.

    For example, if cur_node needs an observer after prev_node, we change from

      prev_node -> cur_node

    To

      prev_node -> obs -> cur_node

    Note: backend_config only needed for standalone_module node
    """
    # Look through every input arg.  If that arg's target dtype does not
    # match the current node's target dtype, insert an observer.
    new_args = []
    for arg in node.args:
        new_arg = _maybe_insert_input_observer_for_arg_or_kwarg(
            node, arg, qconfig, model, named_modules, graph,
            qhandler,
            prepare_custom_config,
            obs_or_fq_map,
            is_qat,
            backend_config)
        new_args.append(new_arg)

    new_kwargs = {}
    for k, kwarg in node.kwargs.items():
        new_kwarg = _maybe_insert_input_observer_for_arg_or_kwarg(
            node, kwarg, qconfig, model, named_modules, graph,
            qhandler,
            prepare_custom_config,
            obs_or_fq_map,
            is_qat,
            backend_config)
        new_kwargs[k] = new_kwarg

    # assign the new args and kwargs to the node, inplace
    node.args = tuple(new_args)
    node.kwargs = new_kwargs

def _maybe_insert_input_equalization_observers_for_node(
    node: Node,
    equalization_qconfig: Any,
    model: torch.nn.Module,
    named_modules: Dict[str, torch.nn.Module],
    graph: Graph,
    is_branch: bool,
) -> None:
    """
    If `node` needs to be equalized, find the input/weight observers it needs in
    `equalization_qconfig`, creates them, and inserts it into `graph`.

    If `node` does not need an equalization observer, returns None.
    """
    if equalization_qconfig is None or not node_supports_equalization(node, named_modules):
        return

    if is_branch:
        warnings.warn(
<<<<<<< HEAD
            f"Cannot equalize {node} because it is part of a branch.", stacklevel=2
=======
            f"Cannot equalize {node} because it is part of a branch.", stacklevel=TO_BE_DETERMINED
>>>>>>> fff02e67
        )
        return

    new_args = []
    for arg in node.args:
        if not isinstance(arg, Node) or node_arg_is_bias(node, arg):
            new_args.append(arg)
            continue

        is_weight = node_arg_is_weight(node, arg)

        act_eq_process_ctr = equalization_qconfig.weight if is_weight else \
            equalization_qconfig.input_activation

        new_eq_obs_mod = act_eq_process_ctr()
        new_eq_obs_node = _insert_obs_or_fq(
            arg, new_eq_obs_mod, model, named_modules, graph)

        new_args.append(new_eq_obs_node)

    # assign the new args and kwargs to the node, inplace
    node.args = tuple(new_args)

def _maybe_insert_output_observer_for_node(
    node: Node,
    model: torch.nn.Module,
    named_modules: Dict[str, torch.nn.Module],
    graph: Graph,
    obs_or_fq_map: Dict[EdgeOrNode, ObserverOrFakeQuantize],
    is_qat: bool,
) -> Optional[Node]:
    """
    If `node` needs an output observer, creates it, inserts it into `graph`
    and returns it.

    If `node` does not need an output observer, returns None.

    Note: inserting dynamic quantization ops for output is not supported in fx graph mode
    quantization code path right now
    """
    assert node.op != 'output', 'observer insertion for outputs is handled elsewhere'

    is_standalone_module = False
    if "quantization_annotation" in node.meta:
        output_act_obs_or_fq = _create_obs_or_fq_from_qspec(
            node.meta["quantization_annotation"].output_qspec, obs_or_fq_map, is_qat
        )
    else:
        assert "target_dtype_info" in node.meta
        is_standalone_module = node.meta["target_dtype_info"].get("_is_standalone_module", False)
        output_act_obs_or_fq_ctr = node.meta["target_dtype_info"].get("output_act_obs_or_fq_ctr")
        output_act_obs_or_fq = output_act_obs_or_fq_ctr() if output_act_obs_or_fq_ctr else None
    target_dtype, target_is_dynamic = _get_dtype_and_is_dynamic(output_act_obs_or_fq)
    # uncomment after we support reuse_input_obs_or_fq properly by having separate
    # implemntations for this key instead of reusing the input_output_share_observers
    # code
    # reuse_input_obs_or_fq = node.meta["target_dtype_info"].get("reuse_input_obs_or_fq", False)
    # for now we set this to False since reuse_input_obs_or_fq for
    # the output of a node is implementation in the same code path as observer sharing,
    # we should refactor this part to make it clearer in the future
    # and we would be able to read this from config directly
    reuse_input_obs_or_fq = False

    # Note: prev_output_dtype = torch.float and prev_output_is_dynamic=False
    # because the prev_output is the output of an fp32 op, althought technically
    # we should get the dtype of the output from node.meta["val"] in the future
    # if we deprecate fx graph mode quantization
    needs_obs_or_fq = _needs_obs_or_fq(torch.float, False, target_dtype, target_is_dynamic, reuse_input_obs_or_fq)
    # currently the activation in QConfig(activation=...,) is for both input
    # and output, and when the activation is configured to be dynamic quantization
    # e.g. PlaceholderObserver(dtype=torch.quint8, is_dynamic=True, ...), it means
    # the input should by dynamically quantized, but output should not be quantized
    #
    # there is no way we can specify different observer/fq for input and output
    # activation through QConfig today, this limitation is lifted in the
    # quantizer/annotation API in pytorch 2.0 export quantization code path,
    # but since this code is reused, annotating output to be dynamically quantized
    # would not work either for that.
    # we can change QConfig to support input/output activation if we want
    # to remove the following check, or if we can deprecate fx graph mode quantization
    if target_is_dynamic:
        needs_obs_or_fq = False

    # we never insert observers to output of standalone module, we assume
    # if needed, they are inserted inside the standalone module
    needs_obs_or_fq = needs_obs_or_fq and \
        (not is_standalone_module)

    if needs_obs_or_fq:
        obs_or_fq_map[node] = output_act_obs_or_fq
        return _insert_obs_or_fq(node, output_act_obs_or_fq, model, named_modules, graph)
    else:
        return None

def _maybe_insert_observers_before_graph_output(
    graph_output_node: Node,
    model: torch.nn.Module,
    named_modules: Dict[str, torch.nn.Module],
    graph: Graph,
    obs_or_fq_map: Dict[EdgeOrNode, ObserverOrFakeQuantize],
    is_qat: bool,
) -> None:
    """
    If the output needs to be quantized and there are any nodes
    in the output which are not already observed, inserts observers
    for those nodes.
    """

    def _recursive_maybe_replace_node_with_obs(
        maybe_node: Argument,
        model: torch.nn.Module,
        named_modules: Dict[str, torch.nn.Module],
        graph: Graph,
    ) -> Argument:
        """
        Navigate an arbitrary data structure of lists, tuples, dicts.
        For each container type, recurse on all inputs. Once any Node
        is found, insert an observer if needed and do not recurse further.

        For example, given a structure of

          {'foo1': [[bar1]], 'foo2': {'foo3': [[[bar3]]]}}

        we recurse down to bar1 and bar3, observe them if necessary,
        and if we inserted an observer then replace the original node
        with its observer.

        Returns the data structure with all nodes needing observation being
        replaced by their observers.
        """
        if isinstance(maybe_node, Node):
            # check dtype of this node
            arg_as_output_target_dtype = _get_arg_target_dtype_as_output(maybe_node, named_modules, obs_or_fq_map, is_qat)
            observer_mod = None
            arg_as_input_target_dtype = torch.float
            if "target_dtype_info" in maybe_node.meta:
                observer_cls = maybe_node.meta["target_dtype_info"].get("input_act_obs_or_fq_ctr", None)
                if observer_cls is not None:
                    observer_mod = observer_cls()
                    arg_as_input_target_dtype = observer_mod.dtype
            # TODO: this does not handle dynamic quantization yet
            need_obs = (
                arg_as_output_target_dtype != arg_as_input_target_dtype and
                arg_as_input_target_dtype != torch.float
            )
            if need_obs:
                assert observer_mod is not None
                # insert observer
                observer_node = _insert_obs_or_fq(
                    maybe_node, observer_mod, model, named_modules, graph)
                return observer_node
            else:
                return maybe_node
        elif isinstance(maybe_node, (list, tuple)):
            results = []
            for inner_node in maybe_node:
                results.append(_recursive_maybe_replace_node_with_obs(
                    inner_node, model, named_modules, graph))
            if isinstance(maybe_node, list):
                return results
            else:
                return tuple(results)
        elif isinstance(maybe_node, dict):
            results_dict = {}
            for k, inner_v in maybe_node.items():
                results_dict[k] = _recursive_maybe_replace_node_with_obs(
                    inner_v, model, named_modules, graph)
            return results_dict
        elif maybe_node is None:
            return None
        else:
            raise Exception("Unhandled type for returned node:", maybe_node)

    new_args = []
    for old_arg in graph_output_node.args:
        new_args.append(
            _recursive_maybe_replace_node_with_obs(
                old_arg, model, named_modules, graph))

    graph_output_node.args = tuple(new_args)  # type: ignore[assignment]


def _maybe_propagate_dtype_for_node(
    node: Node,
    target_dtype: Union[torch.dtype, type],
    node_name_to_match_result_with_qconfig: Dict[str, _MatchResultWithQConfig],
) -> None:
    """
    Assigns `target_dtype` to `node`, setting `is_dynamic` to False. If `node`
    is a general tensor shape op, also call this function recursively on
    the first argument, to propagate the dtype to the caller.
    """
    node.meta["target_dtype_info"]["input_act_obs_or_fq_ctr"] = None
    node.meta["target_dtype_info"]["output_act_obs_or_fq_ctr"] = None
    # if this is a copy node, propagate to first arg
    root_node, _, pattern, qhandler, qconfig = node_name_to_match_result_with_qconfig.get(
        node.name, (None, None, None, None, None))
    # TODO: probably need to remove `is_general_tensor_value_op`
    if qhandler is not None and qhandler.is_general_tensor_value_op():
        prev_node = node.args[0]
        if isinstance(prev_node, Node):
            _maybe_propagate_dtype_for_node(
                prev_node, target_dtype, node_name_to_match_result_with_qconfig)

def propagate_dtypes_for_known_nodes(
    graph: Graph,
    node_name_to_match_result_with_qconfig: Dict[str, _MatchResultWithQConfig],
) -> None:
    """
    Currently we assume that inputs to the graph are either `torch.float` or
    `torch.quint8`, which is not always correct. For ops such as
    `x.masked_fill(mask, value)`, we know that the dtype of  `mask` is a
    `BoolTensor`. Propagate this information throughout the graph.

    Note: not all dtypes in the graph will be correct after this pass, but a
    higher percentage of them will be correct. Hopefully in the future we can
    replace this with a better way to reason about dtypes of tensors.
    """
    for node in graph.nodes:
        non_observable_arg_dict = get_non_observable_arg_indexes_and_types(node)

        for arg_type in non_observable_arg_dict:
            non_observable_indices = non_observable_arg_dict[arg_type](node)

            for index in non_observable_indices:
                arg = node.args[index]

                # when an argument is a tuple, it does not show up as another node so we need to go through
                # all elements of the tuple manually
                if isinstance(arg, (tuple, list)):
                    arg_list = list(arg)
                else:
                    arg_list = [arg]

                for cur_arg in arg_list:
                    # hard coded arguments show up but aren't `Node` typed and do not need dtype propagated
                    if isinstance(cur_arg, torch.fx.node.Node):
                        _maybe_propagate_dtype_for_node(
                            cur_arg, arg_type, node_name_to_match_result_with_qconfig)

def _maybe_make_input_output_share_observers(
    node: Node,
    model: torch.nn.Module,
    named_modules: Dict[str, torch.nn.Module],
) -> bool:
    """
    Ensures that we share an observer
    for all input arguments as well as the output argument. In detail, given
    a graph of

      x0 -> obs0 -> op -> x2
                  /
      x1 -> obs1 /

    where node obs0 points to observer instance observer0,
    obs1 points to observer1 and obs2 points to observer2, we make nodes obs1
    and ob2 point to observer0.
    Returns: whether the operation succeeded or not
    """
    first_arg = None
    # find the first non-Tensor arg
    for i in range(len(node.args)):
        if isinstance(node.args[i], (Node, list, tuple)):
            first_arg = node.args[i]
            break

    # if there is no non-Tensor arg, return directly
    if first_arg is None:
        return False

    if isinstance(first_arg, (list, tuple)):
        first_arg_arg = first_arg[0]
    elif isinstance(first_arg, Node):
        first_arg_arg = first_arg
    else:
        return False

    # if we have a graph such as
    #   observed_node -> non_observed_node -> cat
    # we need to navigate up to the first observer
    iteration_guard = 0
    while not _is_activation_post_process_node(first_arg_arg, named_modules):
        if not isinstance(first_arg_arg, Node):
            return False
        # did not find an activation_post_process for the op
        if first_arg_arg.op == "placeholder":
            return False
        # trace back the args until we found the first Tensor/Node
        trace_back_node = None
        for i in range(len(first_arg_arg.args)):
            trace_back_node = first_arg_arg.args[i]
            if isinstance(trace_back_node, Node):
                break
        if trace_back_node is None:
            return False
        first_arg_arg = trace_back_node

        iteration_guard += 1
        if iteration_guard > 10000:
            raise AssertionError('Unable to find observer of previous node')

    assert isinstance(first_arg_arg, Node)
    target_to_use = first_arg_arg.target
    assert isinstance(target_to_use, str)
    obs_mod_to_use = named_modules[target_to_use]

    if isinstance(first_arg, (list, tuple)):
        # set all other input observer nodes to use that module
        for input_idx, input_arg in enumerate(first_arg):
            if input_idx == 0:
                continue
            iteration_guard = 0
            while not _is_activation_post_process_node(input_arg, named_modules):
                # failed to trace back since no input arg for the current node
                if len(input_arg.args) < 1:
                    return False
                input_arg = input_arg.args[0]
                iteration_guard += 1
                if iteration_guard > 10000:
                    raise AssertionError('Unable to find observer of previous node')

            parent_name, name = _parent_name(input_arg.target)
            setattr(named_modules[parent_name], name, obs_mod_to_use)

    # set the output observer node to use that module
    for output_obs_node in node.users.keys():
        assert _is_activation_post_process_node(output_obs_node, named_modules)
        parent_name, name = _parent_name(output_obs_node.target)
        setattr(named_modules[parent_name], name, obs_mod_to_use)

    # TODO(future PR): delete the orphaned observer modules
    return True

def _remove_output_observer(
        node: Node,
        model: torch.nn.Module,
        named_modules: Dict[str, torch.nn.Module]):
    items = list(node.users.items())
    for output_obs_node, _ in items:
        assert _is_activation_post_process_node(output_obs_node, named_modules)
        output_obs_node.replace_all_uses_with(node)
        model.graph.erase_node(output_obs_node)  # type: ignore[union-attr, operator]

def _swap_custom_module_to_observed(
        node: Node,
        qconfig: QConfigAny,
        named_modules: Dict[str, torch.nn.Module],
        prepare_custom_config: PrepareCustomConfig):
    custom_module = named_modules[node.target]  # type: ignore[index]
    custom_module_class_mapping = prepare_custom_config.float_to_observed_mapping
    observed_custom_module_class = \
        get_swapped_custom_module_class(
            custom_module, custom_module_class_mapping, qconfig)
    observed_custom_module = \
        observed_custom_module_class.from_float(custom_module)
    parent_name, name = _parent_name(node.target)
    setattr(named_modules[parent_name], name, observed_custom_module)

def insert_observers_for_model(
    model: GraphModule,
    node_name_to_match_result_with_qconfig: Dict[str, _MatchResultWithQConfig],
    node_name_to_qconfig: Dict[str, QConfigAny],
    prepare_custom_config: PrepareCustomConfig,
    equalization_config_map: Dict[str, Any],
    backend_config: BackendConfig,
    observed_node_names: Set[str],
    is_qat: bool,
) -> Optional[Node]:
    """
    Inserts observers, using the following high level algorithm:

    For each node in the graph:
      1. determine the target dtype of this node in the quantized graph, and save
           it for future steps
      2. determine the target dtype or all args and kwargs of this node
      3. if any arg or kwarg's target dtype does not match the current node's
           dtype, insert an observer
      4. if the current node needs an output observer, insert it

    For example:

    - starting graph:
        x0 -> linear -> x1

    - observed graph after processing x0:
        x0(fp32)

    - observed graph after processing linear:
        x0(fp32) -> x0_obs0(int8) -> linear(int8) -> linear_obs0(int8)

    - observed graph after processing x1:
        x0(fp32) -> x0_obs0(int8) -> linear(int8) -> linear_obs0(int8) -> x1

    After a node is processed, the naive observer placement is guaranteed to be
    complete for that node and all of its predecessors. There can be future
    passes which optimize the graph by deduplicating observers, etc.
    """

    # node.meta["target_dtype_info"] stores the target dtype information
    # that's derived from qconfig for the Node, for example, if we have
    # a conv2d node that has a qconfig
    # qconfig = QConfig(activation=..., weight=...)
    # # information for input and bias node omitted
    # # for getattr node
    # # weight = getattr(self, 'weight')
    # weight.meta["target_dtype_info"] = {
    #    'output_act_obs_or_fq_ctr': qconfig.weight,
    # }
    # # for conv2d node
    # # conv2d = call_function[target=torch.nn.functional.conv2d](
    # #            args=(input, weight, bias))
    # conv2d.meta["target_dtype_info"] = {
    #   'input_act_obs_or_fq_ctr': qconfig.activation
    #   'weight_obs_or_fq_ctr': qconfig.weight,
    #   'bias_obs_or_fq_ctr': PlaceholderObserver.with_args(dtype=torch.float32),
    #   'output_act_obs_or_fq_ctr': qconfig.activation,
    # }
    #
    cache_for_no_tensor_check: Dict[Node, bool] = {}

    # first, populate the dtype map based only on qconfig and qhandler
    # this assumes:
    # graph inputs are fp32 by default, and int8 where overriden
    # other nodes output dtype is specified by the qconfig
    named_modules = dict(model.named_modules(remove_duplicate=False))

    input_quantized_idxs: List[int] = prepare_custom_config.input_quantized_indexes
    output_quantized_idxs: List[int] = prepare_custom_config.output_quantized_indexes
    processed_nodes: Set[Node] = set()
    # initialize target_dtype_info
    for node in model.graph.nodes:
        node.meta["target_dtype_info"] = copy.copy(_DEFAULT_FP32_QCONFIG_FOR_TARGET_DTYPE_INFO)

    inputs_seen_counter = 0
    outputs_seen_counter = 0
    placeholder_node_to_input_index: Dict[Node, int] = {}
    # TODO: we probably don't need this counter since each graph will only have
    # one output node?
    output_node_to_output_index: Dict[Node, int] = {}
    for node in model.graph.nodes:
        if node.op == "placeholder":
            placeholder_node_to_input_index[node] = inputs_seen_counter
            inputs_seen_counter += 1
        if node.op == "output":
            output_node_to_output_index[node] = outputs_seen_counter
            outputs_seen_counter += 1

    # Step 1, set the observer or fake quantize module constructor for each node in the
    # matched_node_pattern

    for match_res_with_qconfig in node_name_to_match_result_with_qconfig.values():
        last_node, matched_node_pattern, pattern, qhandler, qconfig = match_res_with_qconfig
        assert qhandler is not None
        _set_target_dtype_info_for_matched_node_pattern(
            matched_node_pattern,
            last_node,
            qconfig,
            qhandler,
            backend_config,
            named_modules,
            cache_for_no_tensor_check,
            processed_nodes
        )

    # Step 2. Special cases for some operators, we might be able to remove them
    # in the future if we know dtype information of each node better

    # Step 2.1. some settings are not based on patterns, we need to process each node
    # instead
    for node in model.graph.nodes:
        if node.op == "placeholder" and placeholder_node_to_input_index[node] in input_quantized_idxs:
            # users are not supposed to call calculate_qparams on PlaceholderObserver, and
            # this is OK because we are using this as a way to encode the dtypes of input
            # tensor, we won't actually insert these observers in the graph and won't
            # actually call calculate_qparams
            node.meta["target_dtype_info"] = copy.copy(_DEFAULT_QUINT8_QCONFIG_FOR_TARGET_DTYPE_INFO)
        elif node.op in ("call_module", "call_method", "call_function"):
            args_have_no_tensors = \
                all_node_args_have_no_tensors(
                    node, named_modules, cache_for_no_tensor_check)
            if args_have_no_tensors:
                node.meta["target_dtype_info"] = {
                    "input_act_obs_or_fq_ctr": None,
                    "output_act_obs_or_fq_ctr": None,
                }
        elif node.op == "output" and output_node_to_output_index[node] in output_quantized_idxs:
            # TODO(future PR): update the output_quantized_idxs API to match
            # arbitrary data structures. There is always a single output, and
            # that output can have arbitrary nesting of values. List[int] is
            # not the right data type for this.

            # TODO(future PR): support more dtypes in model outputs, if necessary
            node.meta["target_dtype_info"] = copy.copy(_DEFAULT_QUINT8_QCONFIG_FOR_TARGET_DTYPE_INFO)

    # Step 2.2, for nodes with known input dtypes, propagate them throughout the
    # graph. For example, if there is a call such as
    #   x1 = x0.masked_fill(mask, 1)
    # we propagate the type of mask to be torch.bool
    propagate_dtypes_for_known_nodes(model.graph, node_name_to_match_result_with_qconfig)

    # Step 3, check if the requested target_dtype_info is supported by backend or not
    # if not, we'll reset the target_dtye_info to use the default (float Tensor)

    # reset the counters and set of processed_nodes
    processed_nodes: Set[Node] = set()
    for match_res_with_qconfig in node_name_to_match_result_with_qconfig.values():
        last_node, matched_node_pattern, pattern, qhandler, qconfig = match_res_with_qconfig
        is_supported_by_backend = _is_pattern_dtype_config_and_qconfig_supported_by_backend(
            pattern, matched_node_pattern, qconfig, backend_config)
        assert qhandler is not None

        # get output_act_dtype so that we don't also reset the special typed nodes
        # TODO: we might want to handle these more uniformly with the default path
        # this can be improved if we can use node.meta["val"]
        output_act_or_fq_ctr = node.meta["target_dtype_info"]["output_act_obs_or_fq_ctr"]
        output_act_or_fq = output_act_or_fq_ctr() if output_act_or_fq_ctr else None
        output_act_dtype, _ = _get_dtype_and_is_dynamic(output_act_or_fq)
        if not is_supported_by_backend and output_act_dtype not in [None, int, float, torch.bool]:
            # restore target_dtype_info to default if it is not supported by backend
            _set_target_dtype_info_for_matched_node_pattern(
                matched_node_pattern,
                last_node,
                torch.ao.quantization.qconfig._default_fp32_placeholder_qconfig,
                None,
                backend_config,
                named_modules,
                cache_for_no_tensor_check,
                processed_nodes
            )

    # After this point, the current node and all of its arguments
    # have a target_dtype_info assigned. Now, we insert observers for inputs
    # of this node (if needed for this node), and the output of this node
    # (if needed for this node).

    # Since we are mutating the graph as we go, we iterate over the original
    # nodes before observer insertion, instead of model.graph.nodes.
    nodes_before_observation = list(model.graph.nodes)

    # Avoid duplicates custom module swaps for multiple nodes with same target.
    custom_module_names_already_swapped: Set[str] = set()

    # TODO: reuse placeholder_node_to_input_index and output_node_to_output_index
    # reset inputs/outputs counters
    inputs_seen_counter = 0
    outputs_seen_counter = 0
    results_node = None
    obs_or_fq_map: Dict[EdgeOrNode, ObserverOrFakeQuantize] = {}

    # TODO: change this to insert obs/fq by pattern instead of by node
    for node in nodes_before_observation:

        if node.op == 'placeholder':
            # if a graph input is in fp32, it does not need observation
            # if a graph input is in int8, we assume the observation happens
            #   outside of the graph, and no additional observation is needed
            pass

        elif node.op in ('call_module', 'call_method', 'call_function', 'output'):
            # check for matches
            last_node, matched_node_pattern, pattern, qhandler, qconfig = (
                node_name_to_match_result_with_qconfig.get(node.name, (None, None, None, None, None))  # type: ignore[assignment]
            )
            equalization_qconfig = equalization_config_map.get(node.name, None)

            this_node_dtype_info = node.meta["target_dtype_info"]
            if "val" in node.meta:
                output_is_a_tensor = (
                    this_node_dtype_info is not None and
                    isinstance(node.meta["val"], FakeTensor)
                )
            else:
                output_is_a_tensor = this_node_dtype_info is not None

            skip_inserting_observers = (
                (qconfig is None) or
                not output_is_a_tensor
            ) and (
                not node.op == 'output'
            )

            # TODO: take a closer look to see if we can remove this check
            # right now it is here because of `observed_node_names`, we are using
            # it as an indicator for swapping the modules to reference modules in
            # convert
            is_supported_by_backend = _is_pattern_dtype_config_and_qconfig_supported_by_backend(
                pattern, matched_node_pattern, qconfig, backend_config)

            if not skip_inserting_observers and is_supported_by_backend:
                named_modules = dict(model.named_modules(remove_duplicate=False))
                if node.op != 'output':
                    assert matched_node_pattern is not None
                    # add matched nodes to the observed node name set
                    _add_matched_node_name_to_set(matched_node_pattern, observed_node_names)

                    # This is currently only used for equalization.
                    # Checks if the current node is in a branch in which the two
                    # first layers are both being quantized.
                    #
                    # ex.       conv2
                    #         /
                    #      x -> conv1
                    #
                    # If this is the case, we will not apply equalization to the
                    # initial two layers.
                    is_quantized_branch = False
                    if (
                        len(node.args) > 0 and
                        isinstance(node.args[0], Node) and
                        len(node.args[0].users) > 1
                    ):
                        for user in node.args[0].users:
                            # Checks if there exists another user being quantized
                            is_user_quantized = (
                                node_name_to_qconfig.get(user.name, None) is not None or
                                (user.op == 'call_module' and isinstance(named_modules[str(user.target)], ObserverBase))
                            )
                            if user != node and is_user_quantized:
                                is_quantized_branch = True

                    pattern_to_root_node_getter = get_fusion_pattern_to_root_node_getter(backend_config)
                    root_node_getter = pattern_to_root_node_getter.get(pattern, _default_root_node_getter)
                    root_node = root_node_getter(matched_node_pattern)
                    is_input_node_of_the_pattern = node is root_node
                    if is_input_node_of_the_pattern:
                        # this modifies node inplace
                        _maybe_insert_input_observers_for_node(
                            node, qconfig, model, named_modules, model.graph,
                            qhandler,
                            prepare_custom_config,
                            obs_or_fq_map,
                            is_qat,
                            backend_config)

                        # insert equalization input observers if needed
                        _maybe_insert_input_equalization_observers_for_node(
                            node, equalization_qconfig, model, named_modules, model.graph,
                            is_quantized_branch)

                    is_last_node_of_pattern = node is last_node
                    input_output_share_observers = node.meta["target_dtype_info"].get("input_output_share_observers", False)
                    reuse_input_obs_or_fq = node.meta["target_dtype_info"].get("reuse_input_obs_or_fq", False)

                    if is_last_node_of_pattern:
                        if _is_custom_module_lstm(node, named_modules, qconfig, qhandler):
                            # Currently custom module outputs are assumed to be already quantized,
                            # so we need to insert a DeQuantStub after the output. For custom module
                            # LSTM specifically, the outputs are also a nested tuple, so we must first
                            # break down the tuple to insert DeQuantStubs after the internal nodes.

                            # TODO: This currently diverges from how custom modules are handled today,
                            # where we insert observers after the output instead of DeQuantStubs, and
                            # replace these observers with "dequantize" nodes during convert. Conceptually,
                            # these output observers are the same as DeQuantStubs. In the future, we
                            # should resolve this inconsistency by inserting DeQuantStubs for all custom
                            # modules, not just for LSTM.
                            _insert_dequant_stubs_for_custom_module_lstm_output(node, model, named_modules, model.graph)
                            if(node.target not in custom_module_names_already_swapped):
                                custom_module_names_already_swapped.add(node.target)
                                _swap_custom_module_to_observed(node, qconfig, named_modules, prepare_custom_config)
                        else:
                            # this returns the new observer node if it was needed
                            maybe_output_obs_node = _maybe_insert_output_observer_for_node(
                                node, model, named_modules, model.graph, obs_or_fq_map, is_qat)

                            if maybe_output_obs_node is not None:
                                # Update users of original node to use the output observer
                                # instead. For example, change
                                #
                                #           next_node
                                #          /
                                #   cur_node -> obs
                                #
                                # to
                                #
                                #                 next_node
                                #                 /
                                #   cur_node -> obs
                                #
                                # We need to save orig users before updating uses because
                                # the list of users will change as we update uses
                                orig_users = list(node.users.keys())
                                for user_node in orig_users:
                                    if user_node is maybe_output_obs_node:
                                        continue
                                    user_node.replace_input_with(node, maybe_output_obs_node)

                                _is_observer_in_same_graph_ = _is_observer_in_same_graph(
                                    node, named_modules, obs_or_fq_map, is_qat)

                                # for ops whose inputs and outputs share observer/fqs, we modify the graph
                                # to make all inputs and outputs use the first input's
                                # observer/fq
                                if (input_output_share_observers and _is_observer_in_same_graph_) or \
                                        reuse_input_obs_or_fq:
                                    if not _maybe_make_input_output_share_observers(node, model, named_modules):
                                        _remove_output_observer(node, model, named_modules)

                                if qhandler is not None and qhandler.is_custom_module():
                                    if(node.target not in custom_module_names_already_swapped):
                                        custom_module_names_already_swapped.add(node.target)
                                        _swap_custom_module_to_observed(node, qconfig, named_modules, prepare_custom_config)

                else:  # output
                    _maybe_insert_observers_before_graph_output(node, model, named_modules, model.graph, obs_or_fq_map, is_qat)

        #
        # After this point, the current node has input and output observers
        # that it needs for itself inserted.
        #

        # increment the counters, so future inputs and outputs are assigned
        # correct dtypes
        if node.op == 'placeholder':
            inputs_seen_counter += 1
        elif node.op == 'output':
            outputs_seen_counter += 1
            results_node = node

    return results_node

def _run_prepare_fx_on_standalone_modules(
    model: torch.nn.Module,
    is_qat: bool,
    named_modules: Dict[str, torch.nn.Module],
    node_name_to_match_result_with_qconfig: Any,
    prepare_custom_config: PrepareCustomConfig,
    backend_config: BackendConfig,
) -> None:
    """
    Runs prepare_fx on each standalone module. Note: this does
    not modify the graph, it just replaces the unobserved modules with
    their observed versions.
    """
    for (root_node, _, pattern, qhandler, qconfig) in node_name_to_match_result_with_qconfig.values():
        if qhandler is None:
            continue
        elif not qhandler.is_standalone_module():
            continue

        sm_qconfig_mapping, sm_example_inputs, sm_prepare_custom_config, \
            sm_backend_config = _get_standalone_module_configs(
                root_node, named_modules, prepare_custom_config, qconfig, backend_config)

        standalone_module = named_modules[root_node.target]
        prepare = \
            torch.ao.quantization.quantize_fx._prepare_standalone_module_fx  # type: ignore[attr-defined]
        observed_standalone_module = \
            prepare(
                standalone_module,
                sm_qconfig_mapping,
                is_qat,
                example_inputs=sm_example_inputs,
                prepare_custom_config=sm_prepare_custom_config,
                backend_config=sm_backend_config)
        parent_name, name = _parent_name(root_node.target)
        setattr(named_modules[parent_name], name, observed_standalone_module)
        named_modules[root_node.target] = observed_standalone_module

def _save_state(
    observed: GraphModule,
    node_name_to_qconfig: Dict[str, QConfigAny],
    node_name_to_scope: Dict[str, Tuple[str, type]],
    prepare_custom_config: PrepareCustomConfig,
    equalization_node_name_to_qconfig: Dict[str, Any],
    qconfig_mapping: QConfigMapping,
    is_qat: bool,
    observed_node_names: Set[str],
) -> None:
    observed.meta["_observed_graph_module_attrs"] = (
        ObservedGraphModuleAttrs(
            node_name_to_qconfig=node_name_to_qconfig,
            node_name_to_scope=node_name_to_scope,
            prepare_custom_config=prepare_custom_config,
            equalization_node_name_to_qconfig=equalization_node_name_to_qconfig,
            qconfig_mapping=qconfig_mapping,
            is_qat=is_qat,
            observed_node_names=observed_node_names,
        )
    )

def prepare(
        model: GraphModule,
        qconfig_mapping: Union[QConfigMapping, Dict[str, Any]],
        is_qat: bool,
        node_name_to_scope: Dict[str, Tuple[str, type]],
        example_inputs: Tuple[Any, ...],
        prepare_custom_config: Union[PrepareCustomConfig, Dict[str, Any], None] = None,
        _equalization_config: Union[QConfigMapping, Dict[str, Any], None] = None,
        backend_config: Union[BackendConfig, Dict[str, Any], None] = None,
        is_standalone_module: bool = False) -> GraphModule:
    """ standalone_module means it a submodule that is not inlined in
    parent module, and will be quantized separately as one unit.

    How the standalone module is observed is specified by `input_quantized_idxs` and
    `output_quantized_idxs` in the prepare_custom_config for the standalone module
    Args:
        node_name_to_scope: mapping from node name to the scope of the module which contains the node.
        The scope is a tuple of fully qualified path of the module and the type of the module
    Returns:
        model(GraphModule): prepared standalone module
        attributes related to standalone module
        in model.meta["_observed_graph_module_attrs"]:
            is_observed_standalone_module (bool): boolean value that shows whether the
            current model is a observed standalone module or not
            standalone_module_input_quantized_idxs(List[Int]): a list of
                indexes for the graph input that is expected to be quantized,
                same as input_quantized_idxs configuration provided
                for the standalone module
            standalone_module_output_quantized_idxs(List[Int]): a list of
                indexs for the graph output that is quantized
                same as input_quantized_idxs configuration provided
                for the standalone module
    """
    if prepare_custom_config is None:
        prepare_custom_config = PrepareCustomConfig()
    if _equalization_config is None:
        _equalization_config = QConfigMapping()

    if isinstance(qconfig_mapping, Dict):
        warnings.warn(
            "Passing a QConfig dictionary to prepare is deprecated and will not be supported "
<<<<<<< HEAD
            "in a future version. Please pass in a QConfigMapping instead.", stacklevel=2)
=======
            "in a future version. Please pass in a QConfigMapping instead.", stacklevel=TO_BE_DETERMINED)
>>>>>>> fff02e67
        qconfig_mapping = QConfigMapping.from_dict(qconfig_mapping)

    if isinstance(_equalization_config, Dict):
        warnings.warn(
            "Passing a QConfig dictionary to prepare for equalization is deprecated and will not "
<<<<<<< HEAD
            "be supported in a future version. Please pass in a QConfigMapping instead.", stacklevel=2)
=======
            "be supported in a future version. Please pass in a QConfigMapping instead.", stacklevel=TO_BE_DETERMINED)
>>>>>>> fff02e67
        _equalization_config = QConfigMapping.from_dict(_equalization_config)

    if isinstance(prepare_custom_config, Dict):
        warnings.warn(
            "Passing a prepare_custom_config_dict to prepare is deprecated and will not be supported "
<<<<<<< HEAD
            "in a future version. Please pass in a PrepareCustomConfig instead.", stacklevel=2)
=======
            "in a future version. Please pass in a PrepareCustomConfig instead.", stacklevel=TO_BE_DETERMINED)
>>>>>>> fff02e67
        prepare_custom_config = PrepareCustomConfig.from_dict(prepare_custom_config)

    if isinstance(backend_config, Dict):
        warnings.warn(
            "Passing a backend_config_dict to prepare is deprecated and will not be supported "
<<<<<<< HEAD
            "in a future version. Please pass in a BackendConfig instead.", stacklevel=2)
=======
            "in a future version. Please pass in a BackendConfig instead.", stacklevel=TO_BE_DETERMINED)
>>>>>>> fff02e67
        backend_config = BackendConfig.from_dict(backend_config)

    assert(isinstance(qconfig_mapping, QConfigMapping))
    assert(isinstance(_equalization_config, QConfigMapping))
    qconfig_mapping = copy.deepcopy(qconfig_mapping)
    _equalization_config = copy.deepcopy(_equalization_config)

    # mapping from a tuple of nodes in reverse order to uninitialized
    #   QuantizeHandler subclass. For example,
    # {
    #   # match a single node
    #   (<class 'torch.nn.modules.conv.Conv3d'>:
    #     <class 'torch.ao.quantization.fx.quantize.ConvRelu'>),
    #   # match multiple nodes in reverse order
    #   ((<function relu at 0x7f766a7360d0>, <built-in function add>):
    #     <class 'torch.ao.quantization.fx.quantize.Add'>),
    # }

    pattern_to_quantize_handler: Dict[Pattern, QuantizeHandler] = {}
    if backend_config is None:
        backend_config = get_native_backend_config()
    pattern_to_quantize_handler = _get_pattern_to_quantize_handlers(backend_config)
    pattern_to_quantize_handler = _sorted_patterns_dict(pattern_to_quantize_handler)

    root_node_getter_mapping = \
        get_fusion_pattern_to_root_node_getter(backend_config)

    _update_qconfig_for_fusion(model, qconfig_mapping)
    _update_qconfig_for_fusion(model, _equalization_config)
    flattened_qconfig_dict = _get_flattened_qconfig_dict(qconfig_mapping)
    # TODO: support regex as well
    propagate_qconfig_(model, flattened_qconfig_dict, prepare_custom_config.to_dict())

    if is_qat:
        module_to_qat_module = get_module_to_qat_module(backend_config)
        _qat_swap_modules(model, module_to_qat_module)
        _update_qconfig_for_qat(qconfig_mapping, backend_config)

    # mapping from fully qualified module name to module instance
    # for example,
    # {
    #   '': Model(...),
    #   'linear': Linear(...),
    #   'linear.weight_fake_quant': PerChannelMinMaxObserver(...),
    # }
    named_modules = dict(model.named_modules(remove_duplicate=False))

    # fill node_name_to_qconfig, a map from node name to qconfig, used in _find_matches
    equalization_node_name_to_qconfig = _generate_node_name_to_qconfig(
        model, named_modules, model.graph, _equalization_config, node_name_to_scope)
    node_name_to_qconfig = _generate_node_name_to_qconfig(model, named_modules, model.graph, qconfig_mapping, node_name_to_scope)

    # match the patterns that will get quantized
    standalone_module_names = list(prepare_custom_config.standalone_module_names.keys())
    standalone_module_classes = list(prepare_custom_config.standalone_module_classes.keys())

    custom_module_classes = get_custom_module_class_keys(prepare_custom_config.float_to_observed_mapping)
    matches_without_qconfig = _find_matches(
        model.graph, named_modules, pattern_to_quantize_handler, root_node_getter_mapping,
        standalone_module_names, standalone_module_classes, custom_module_classes)

    # map qconfig instances to matches
    node_name_to_match_result_with_qconfig = {}
    for node_name, match_without_qconfig in matches_without_qconfig.items():
        match_with_qconfig = (*match_without_qconfig, node_name_to_qconfig[node_name])
        node_name_to_match_result_with_qconfig[node_name] = match_with_qconfig

    _run_prepare_fx_on_standalone_modules(
        model, is_qat, named_modules, node_name_to_match_result_with_qconfig, prepare_custom_config, backend_config)

    # record names for the set of observed node, so that in convert step
    # we know whether we need to convert a floating point module to reference
    # quantized module or not
    observed_node_names: Set[str] = set()

    result_node = insert_observers_for_model(
        model,
        node_name_to_match_result_with_qconfig,
        node_name_to_qconfig,
        prepare_custom_config,
        equalization_node_name_to_qconfig,
        backend_config,
        observed_node_names,
        is_qat,
    )
    model = GraphModule(model, model.graph)

    _save_state(model, node_name_to_qconfig, node_name_to_scope,
                prepare_custom_config, equalization_node_name_to_qconfig,
                qconfig_mapping, is_qat, observed_node_names)

    if is_standalone_module:
        assert result_node is not None
        assert isinstance(result_node.args[0], Node), \
            "standalone module only supports returning simple value currently"\
            "(not tuple, dict etc.)"
        # these inputs are observed in parent
        # converting List[int] to Tensor since module attribute is
        # Union[Tensor, Module]
        input_quantized_idxs: List[int] = prepare_custom_config.input_quantized_indexes
        output_quantized_idxs: List[int] = prepare_custom_config.output_quantized_indexes
        observed_graph_module_attrs = model.meta["_observed_graph_module_attrs"]
        # inplace modification
        observed_graph_module_attrs.is_observed_standalone_module = True
        observed_graph_module_attrs.standalone_module_input_quantized_idxs = \
            input_quantized_idxs
        observed_graph_module_attrs.standalone_module_output_quantized_idxs = \
            output_quantized_idxs
    return model<|MERGE_RESOLUTION|>--- conflicted
+++ resolved
@@ -930,11 +930,7 @@
 
     if is_branch:
         warnings.warn(
-<<<<<<< HEAD
-            f"Cannot equalize {node} because it is part of a branch.", stacklevel=2
-=======
             f"Cannot equalize {node} because it is part of a branch.", stacklevel=TO_BE_DETERMINED
->>>>>>> fff02e67
         )
         return
 
@@ -1757,41 +1753,25 @@
     if isinstance(qconfig_mapping, Dict):
         warnings.warn(
             "Passing a QConfig dictionary to prepare is deprecated and will not be supported "
-<<<<<<< HEAD
-            "in a future version. Please pass in a QConfigMapping instead.", stacklevel=2)
-=======
             "in a future version. Please pass in a QConfigMapping instead.", stacklevel=TO_BE_DETERMINED)
->>>>>>> fff02e67
         qconfig_mapping = QConfigMapping.from_dict(qconfig_mapping)
 
     if isinstance(_equalization_config, Dict):
         warnings.warn(
             "Passing a QConfig dictionary to prepare for equalization is deprecated and will not "
-<<<<<<< HEAD
-            "be supported in a future version. Please pass in a QConfigMapping instead.", stacklevel=2)
-=======
             "be supported in a future version. Please pass in a QConfigMapping instead.", stacklevel=TO_BE_DETERMINED)
->>>>>>> fff02e67
         _equalization_config = QConfigMapping.from_dict(_equalization_config)
 
     if isinstance(prepare_custom_config, Dict):
         warnings.warn(
             "Passing a prepare_custom_config_dict to prepare is deprecated and will not be supported "
-<<<<<<< HEAD
-            "in a future version. Please pass in a PrepareCustomConfig instead.", stacklevel=2)
-=======
             "in a future version. Please pass in a PrepareCustomConfig instead.", stacklevel=TO_BE_DETERMINED)
->>>>>>> fff02e67
         prepare_custom_config = PrepareCustomConfig.from_dict(prepare_custom_config)
 
     if isinstance(backend_config, Dict):
         warnings.warn(
             "Passing a backend_config_dict to prepare is deprecated and will not be supported "
-<<<<<<< HEAD
-            "in a future version. Please pass in a BackendConfig instead.", stacklevel=2)
-=======
             "in a future version. Please pass in a BackendConfig instead.", stacklevel=TO_BE_DETERMINED)
->>>>>>> fff02e67
         backend_config = BackendConfig.from_dict(backend_config)
 
     assert(isinstance(qconfig_mapping, QConfigMapping))

--- conflicted
+++ resolved
@@ -100,11 +100,7 @@
 
         if name in self.state:
             # If the named data already exists - replace
-<<<<<<< HEAD
-            warnings.warn("Replacing existing data of the same name. - Did you mean a different name?", stacklevel=2)
-=======
             warnings.warn("Replacing existing data of the same name. - Did you mean a different name?", stacklevel=TO_BE_DETERMINED)
->>>>>>> fff02e67
 
             # reuse old config
             old_args = self.data_groups[name]

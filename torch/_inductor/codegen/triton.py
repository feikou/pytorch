--- conflicted
+++ resolved
@@ -8,11 +8,7 @@
 import logging
 import math
 import operator
-<<<<<<< HEAD
-from typing import Callable, Dict, Iterable, List, Set
-=======
-from typing import Any, Counter, Dict, Iterable, List, Optional, Set, Tuple
->>>>>>> 87f8d2a2
+from typing import Any, Callable, Counter, Dict, Iterable, List, Optional, Set, Tuple
 
 import sympy
 
@@ -317,19 +313,7 @@
 
     @staticmethod
     def masked(mask, body, other):
-<<<<<<< HEAD
         raise NotImplementedError("ops.masked not implemented outside a kernel")
-=======
-        with V.kernel.mask_loads(mask) as new_mask:
-            result = body()
-
-        # Take dtype from result to prevent accidental promotion
-        other = V.kernel.cse.generate(
-            V.kernel.compute,
-            f"tl.full({result}.shape, {triton_constant(other)}, {result}.dtype)",
-        )
-        return ops.where(new_mask, result, other)
->>>>>>> 87f8d2a2
 
     @staticmethod
     def lgamma(x):
@@ -578,7 +562,13 @@
     def masked(mask, body, other):
         with V.kernel.mask_loads(mask) as new_mask:
             result = body()
-        return ops.where(new_mask, result, triton_constant(other))
+
+        # Take dtype from result to prevent accidental promotion
+        other = V.kernel.cse.generate(
+            V.kernel.compute,
+            f"tl.full({result}.shape, {triton_constant(other)}, {result}.dtype)",
+        )
+        return ops.where(new_mask, result, other)
 
     @staticmethod
     def load_seed(name, offset):
@@ -830,11 +820,7 @@
 
 
 class TritonKernel(Kernel):
-<<<<<<< HEAD
-    overrides = TritonKernelOverrides
-=======
-    overrides = TritonOverrides  # type: ignore[assignment]
->>>>>>> 87f8d2a2
+    overrides = TritonKernelOverrides  # type: ignore[assignment]
     sexpr = pexpr
 
     helper_functions: List[IndentedBuffer]
@@ -1818,8 +1804,7 @@
         overrides = TritonOverrides(V.MockHandler())
 
         class CSEProxy:
-            @staticmethod
-            def __getattr__(name: str) -> Callable[..., CSEVariable]:
+            def __getattr__(self, name: str) -> Callable[..., CSEVariable]:
                 def inner(*args, **kwargs):
                     return cse.generate(
                         helper,
@@ -1848,11 +1833,11 @@
             self.compute, f"tl.broadcast_to({value}, {self.dense_size_str()})"
         )
 
-        default = triton_constant(ir.Reduction.default_value(scan_op, dtype))
+        default = init
         default_tensor = self.cse.generate(
             self.body,
             f"tl.full({[1] * self.triton_tensor_ndim()}, {default}, {triton_compute_type(dtype)})",
-
+        )
         dim = len(self.range_trees) - 1 - int(bool(self.no_x_dim))
         acc_type = triton_acc_type(dtype)
         cond = " & ".join(masks)

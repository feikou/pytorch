import os
import sys

import torch

# add some debug printouts
debug = False

# add inf and NaN checkers
debug_check_inf_and_nan = False

# Whether to disable a progress bar for autotuning
disable_progress = True

# Whether to enable printing the source code for each future
verbose_progress = False

# use cpp wrapper instead of python wrapper
cpp_wrapper = False

# dead code elimination
dce = False

# assume weight tensors are fixed size
static_weight_shapes = True

# put correctness assertions in generated code
size_asserts = os.environ.get("TORCHINDUCTOR_SIZE_ASSERTS", "1") == "1"

# enable loop reordering based on input orders
pick_loop_orders = True

# reuse a kernel input as the output
inplace_buffers = True

# reuse a buffer for an unrelated purpose
allow_buffer_reuse = True

# codegen benchmark harness
benchmark_harness = True

# fuse pointwise into templates
epilogue_fusion = True

# do epilogue fusions before other fusions
epilogue_fusion_first = False

# enable pattern match+replace optimizations
pattern_matcher = True

# register custom graph optimizatin pass hook. so far, pre/post passes are
# only applied before/after pattern_matcher in post_grad_passes.
#
# def my_custom_pre_pass(graph: torch.fx.graph.Graph):
#     # my custom graph optimization pass
#     ...
#
# def my_custom_post_pass(graph: torch.fx.graph.Graph):
#     # my custom graph optimization pass
#     ...
#
# torch._inductor.config.post_grad_custom_pre_pass = my_custom_pre_pass
# torch._inductor.config.post_grad_custom_post_pass = my_custom_post_pass
post_grad_custom_pre_pass = None
post_grad_custom_post_pass = None

# Optimize away split cat patterns (Experimental)
split_cat_fx_passes = True

# Optimize conv-batchnorm if batchnorm is in eval mode. Slightly reduces numerical stability.
efficient_conv_bn_eval_fx_passes = False

# enable pattern match with group fusion (using fbgemm)
group_fusion = False

# enable pattern match with batch fusion (using torch op)
batch_fusion = True

# enable reordering pass
reordering = True

<<<<<<< HEAD
# Reorders computation to maximize overlap between compute and communication
reordering_for_comms = False
=======
# Scale down RBLOCK for better occupancy
dynamic_scale_rblock = os.environ.get("TORCHINDUCTOR_DYNAMIC_SCALE_RBLOCK", "1") == "1"

# for pattern torch.mm(a, b.to(dtype)) with cuda tensors,
# enable torch._inductor.kernel.mm.tuned_mixed_mm fused kernel.
# Autotune will compare perf with normal cast->then->mm option
use_mixed_mm = False

# for pattern torch.mm(a, b.to(dtype)) with cuda tensors, always use
# torch._inductor.kernel.mm.tuned_mixed_mm's fused kernel.
# Autotune will not compare with normal cast->then->mm option.
# (if force_mixed_mm is true, the use_mixed_mm flag will be ignored)
force_mixed_mm = False

# TODO: capture whether the graph is from export
from_export = False
>>>>>>> 08c7dcda

# enable slow autotuning passes to select algorithms
max_autotune = os.environ.get("TORCHINDUCTOR_MAX_AUTOTUNE") == "1"

# enable slow autotuning passes to select pointwise/reductions algorithms
max_autotune_pointwise = os.environ.get("TORCHINDUCTOR_MAX_AUTOTUNE_POINTWISE") == "1"

# enable slow autotuning passes to select gemm algorithms
max_autotune_gemm = os.environ.get("TORCHINDUCTOR_MAX_AUTOTUNE_GEMM") == "1"

# Specify candidate backends for gemm autotune.
# Possible choices are combinations of: ATen, Triton, CUTLASS.
# ATen: default Pytorch ATen kernels.
# Triton: Triton templates defined in torch inductor.
# CUTLASS: Cutlass templates and kernels.
max_autotune_gemm_backends = os.environ.get(
    "TORCHINDUCTOR_MAX_AUTOTUNE_GEMM_BACKENDS", "ATEN,TRITON"
).upper()

# enable searching global and local cache regardless of `max_autotune`
search_autotune_cache = os.environ.get("TORCHINDUCTOR_SEARCH_AUTOTUNE_CACHE") == "1"

save_args = os.environ.get("TORCHINDUCTOR_SAVE_ARGS") == "1"

# We will disable creating subprocess for autotuning if this is False
autotune_in_subproc = os.environ.get("TORCHINDUCTOR_AUTOTUNE_IN_SUBPROC") == "1"

# If autotuning in subprocess, whether to use multiple devices
autotune_multi_device = os.environ.get("TORCHINDUCTOR_AUTOTUNE_MULTI_DEVICE") == "1"

coordinate_descent_tuning = (
    os.environ.get("TORCHINDUCTOR_COORDINATE_DESCENT_TUNING") == "1"
)
coordinate_descent_check_all_directions = (
    os.environ.get("TORCHINDUCTOR_COORDINATE_DESCENT_CHECK_ALL_DIRECTIONS") == "1"
)
coordinate_descent_search_radius = int(
    os.environ.get("TORCHINDUCTOR_COORDINATE_DESCENT_RADIUS", "1")
)

layout_optimization = os.environ.get("TORCHINDUCTOR_LAYOUT_OPTIMIZATION", "1") == "1"

# Whether to keep the output strides the same as eager after layout optimization.
keep_output_stride = os.environ.get("TORCHINDUCTOR_KEEP_OUTPUT_STRIDE", "1") == "1"

# Enabling this will let compiler print warning messages if a generated triton
# kernel has inputs with mixed layouts.  This is helpful for perf debugging
# since kernel with mixed layout inputs may run much slower then one whose inputs
# have uniform layouts.
warn_mix_layout = os.environ.get("TORCHINDUCTOR_WARN_MIX_LAYOUT") == "1"

# control store vs recompute heuristic
# For fanouts, rematerialization can lead to exponential blowup. So, have
# smaller threshold
realize_reads_threshold = 4
realize_bytes_threshold = 2000

# Threshold to prevent excessive accumulation of ops in one buffer during lowering
realize_acc_reads_threshold = 8

# fallback to eager for random/dropout, this is slow but useful for debugging
fallback_random = False

# automatically create fallbacks when encountering an unhandled op
implicit_fallbacks = True

# fuse even in cases without common reads
aggressive_fusion = False

# For each fused kernel in the wrapper, comment with the nodes that get fused.
# Useful for debugging fusion.
debug_fusion = os.environ.get("TORCHINDUCTOR_DEBUG_FUSION") == "1"

# how many nodes to allow into a single fusion
max_fusion_size = 64

# replace small reductions with pointwise, disable with `= 1`
unroll_reductions_threshold = 8

# Add extra comments to output code (causes compile cache misses)
comment_origin = False

# Convert 1x1 convs into matmuls
conv_1x1_as_mm = False

# Enable split reductions for better utilization when the dimension
# being reduced over is large (by splitting it)
split_reductions = True

benchmark_kernel = os.environ.get("TORCHINDUCTOR_BENCHMARK_KERNEL", "0") == "1"

# Enable constant and index_expr folding
constant_and_index_propagation = True


def is_fbcode():
    return not hasattr(torch.version, "git_version")


# constant folding on the joint graph
joint_graph_constant_folding = True

# Enable indirect_indexing asserts for decompositions and lowerings
debug_index_asserts = False

# warnings intended for PyTorch developers, disable for point releases
is_nightly_or_source = "dev" in torch.__version__ or "git" in torch.__version__
developer_warnings = is_fbcode() or is_nightly_or_source

# The multiprocessing start method to use for inductor workers in the codecache.
# TODO: fork is not safe in a multithreaded environment, we should evaluate changing
# the default to spawn.
worker_start_method = "fork"


def decide_compile_threads():
    """
    Here are the precedence to decide compile_threads
    1. User can override it by TORCHINDUCTOR_COMPILE_THREADS.  One may want to disable async compiling by
       setting this to 1 to make pdb happy.
    2. Set to 1 if it's win32 platform or it's a fbcode build
    3. decide by the number of CPU cores
    """
    if "TORCHINDUCTOR_COMPILE_THREADS" in os.environ:
        return int(os.environ["TORCHINDUCTOR_COMPILE_THREADS"])
    elif sys.platform == "win32" or is_fbcode():
        return 1
    else:
        cpu_count = (
            len(os.sched_getaffinity(0))
            if hasattr(os, "sched_getaffinity")
            else os.cpu_count()
        )
        assert cpu_count
        return min(32, cpu_count)


compile_threads = decide_compile_threads()

# gemm autotuning global cache dir
if is_fbcode():
    from libfb.py import parutil  # type: ignore[import]

    try:
        if __package__:
            global_cache_dir = parutil.get_dir_path(
                os.path.join(__package__.replace(".", os.sep), "fb/cache")
            )
        else:
            global_cache_dir = parutil.get_dir_path("fb/cache")
    except ValueError:
        global_cache_dir = None
else:
    global_cache_dir = None

# If kernel is fused, the name is generated from the origin node op names
# for larger kernels limit this
kernel_name_max_ops = 10

# Pad input tensors of matmul/bmm/addmm to leverage Tensor Cores in NVIDIA GPUs
shape_padding = os.environ.get("TORCHINDUCTOR_SHAPE_PADDING", "1") == "1"

# Fx-based linear/matmul/bmm + permute/transpose vertical fusion
permute_fusion = os.environ.get("TORCHINDUCTOR_PERMUTE_FUSION", "0") == "1"

# Mark the wrapper call in PyTorch profiler
profiler_mark_wrapper_call = False

# Generate hook calls to torch._inductor.hooks.run_intermediate_hooks for
# every intermediate for which we can correlate it with an intermediate
# from the original FX graph
generate_intermediate_hooks = False

# Populate traceback field on IRNode; good for debugging why origin_node is
# not populated, or finding out where an IRNode was constructed
debug_ir_traceback = False

# used for debugging to make sure config is properly set
_raise_error_for_testing = False

_profile_var = os.environ.get("TORCHINDUCTOR_PROFILE", "")
profile_bandwidth = _profile_var != ""
profile_bandwidth_regex = "" if _profile_var == "1" else _profile_var

# TODO: remove later
disable_cpp_codegen = False


# Freezing will attempt to inline weights as constants in optimization
# and run constant folding and other optimizations on them. After freezing, weights
# can no longer be updated.
freezing: bool = os.environ.get("TORCHINDUCTOR_FREEZING", "0") == "1"

# Make freezing invalidate the eager Parameters of nn modules, to avoid memory overhead
# of potentially keeping multiple copies of weights.
freezing_discard_parameters: bool = False


# config specific to codegen/cpp.py
class cpp:
    # set to torch.get_num_threads()
    threads = -1

    # Do not generate loops when the condition doesn't hold, like:
    # for(long i0=4096; i0<4096; i0+=1)
    no_redundant_loops = True

    # Assume number of threads is dynamic, don't specialize thread number.
    # Kernels don't recompile on thread number changes with this flag on.
    # For single-threaded workload, turning it on would incur a slight
    # performance degradation.
    dynamic_threads = False

    simdlen = None
    min_chunk_size = 4096
    cxx = (
        None,  # download gcc12 from conda-forge if conda is installed
        # "g++-12",
        # "g++-11",
        # "g++-10",
        # "clang++",
        os.environ.get("CXX", "g++"),
        # "g++.par",
    )
    # Allow kernel performance profiling via PyTorch profiler
    enable_kernel_profile = False

    # enable weight prepacking to get a better performance; may lead to large memory footprint
    weight_prepack = True

    # Inject a bug into our relu implementation; useful for testing our repro
    # extraction and minification functionality.
    # Valid values: "compile_error", "runtime_error", "accuracy"
    inject_relu_bug_TESTING_ONLY = None
    inject_log1p_bug_TESTING_ONLY = None

    # If None, autodetect whether or not AVX512/AVX2 can be used.  Otherwise,
    # force usage as specified, without testing.
    vec_isa_ok = None

    # similar to config.triton.descriptive_names
    descriptive_names = "original_aten"

    # how many nodes to allow into a single horizontal fusion
    max_horizontal_fusion_size = 16

    # Make scatter_reduce fallback when reduce is sum to avoid performance regression
    # using atomic_add.
    fallback_scatter_reduce_sum = True


# config specific to codegen/triton.py
class triton:
    # Use cudagraphs on output code
    cudagraphs = False

    # Use cudagraph trees for memory pooling if `cudagraphs` is True
    cudagraph_trees = True

    # assertions not on the fast path, steady state
    slow_path_cudagraph_asserts = True

    # TODO - need to debug why this prevents cleanup
    cudagraph_trees_history_recording = False

    # assertions on the fast path
    fast_path_cudagraph_asserts = False

    # skip warmup for cudagraph trees
    skip_cudagraph_warmup = False

    # Synchronize before and after every compiled graph.
    debug_sync_graph = False

    # Synchronize after every kernel launch, to help pinpoint bugs
    debug_sync_kernel = False

    # Always load full blocks (rather than broadcasting inside the block)
    dense_indexing = False

    # limit tiling dimensions
    max_tiles = 2

    # use triton.autotune for pointwise ops with complex layouts
    # this should only be disabled for debugging/testing
    autotune_pointwise = True

    # max autotune gemm with cublasLt
    autotune_cublasLt = True

    # should we stop a fusion to allow better tiling?
    tiling_prevents_pointwise_fusion = True
    tiling_prevents_reduction_fusion = True

    # assert that indirect indexing does not read / write out of bounds
    assert_indirect_indexing = True

    # should we give different names to kernels
    # Note: This is orthogonal to descriptive_names - this is deciding whether
    # our triton kernel names should all be `triton_` (to maximize caching) or
    # whether they should be unique.
    unique_kernel_names = os.environ.get("TORCHINDUCTOR_UNIQUE_KERNEL_NAMES") == "1"

    # should we put op names in kernel names
    # False: No special names (just triton__1, triton__2, etc.)
    # "torch": Maps to the fx op in the Dynamo graph (module name, method name, etc.)
    # "original_aten": Maps to the highest-level aten op (i.e. pre-decompositions)
    # "inductor_node": Maps to the node name in the FX graph passed to Inductor
    descriptive_names = "original_aten"

    # use alternate codegen for smaller reductions
    persistent_reductions = (
        os.environ.get("TORCHINDUCTOR_PERSISTENT_REDUCTIONS", "1") == "1"
    )

    # hint to Triton when arguments are divisible by 16
    divisible_by_16 = True

    # theses are not enforced, but they are used by asserts in triton_heuristics.py
    # NOTE: mobilevit_s in timm_models required X to be set to the higher value 2048
    max_block = {"X": 2048, "Y": 1024, "Z": 1024}

    # Store the generated cubin files for cpp wrapper code to load
    store_cubin = False

    # the max number of spills we allow for the configs we benchmark.
    # Setting this to 0 means we skip a config if it spills even a single
    # register.
    # Settting it to a larger value allows a config spilling a small amount
    # of registers being benchmarked.
    #
    # NOTE: triton will always report >0 register spills for kernels using sin/cos.
    # (check this issue https://github.com/openai/triton/issues/1756 )
    # So far we see a fixed 8 spilled registers for kernels using sin/cos.
    # Raise the threshold to 16 to be safe.
    # We should revisit this once we understand more of the source of register spills.
    spill_threshold: int = 16

    # Inject a bug into our relu implementation; useful for testing our repro
    # extraction and minification functionality.
    # Valid values: "compile_error", "runtime_error", "accuracy"
    inject_relu_bug_TESTING_ONLY = None


class aot_inductor:
    # AOTInductor output path
    # If an absolute path is specified, the generated lib files will be stored under the directory;
    # If a relative path is specified, it will be used as a subdirectory under the default caching path;
    # If not specified, a temp directory will be created under the default caching path
    output_path = ""

    # Wether to codegen abi compatible model.so
    abi_compatible = is_fbcode()


class cuda:
    # CUDA arch to use for CUDA template kernel compilation.
    # e.g. "70", "75", "80", "90", etc.
    # When arch is None, Inductor uses torch.cuda.get_device_capability(0).
    arch = None

    # CUDA version to use for CUDA template kernel compilation.
    # e.g. "11.4", "12.1", etc.
    # When version is None, Inductor uses torch.version.cuda.
    version = None

    # Optimization level for the host compiler.
    compile_opt_level = "-O1"

    # Whether to enable device LTO (link-time-optimization).
    enable_cuda_lto = False

    # Whether to keep intermediate files dring compilation.
    enable_ptxas_info = False

    # Whether to enable debug info, e.g. line number, cutlass debug info.
    enable_debug_info = False

    # Whether to use fast math.
    use_fast_math = False

    # Path to the CUTLASS repo root directory.
    # The default path only works under PyTorch local development environment.
    cutlass_dir = os.environ.get(
        "TORCHINDUCTOR_CUTLASS_DIR",
        os.path.abspath(
            os.path.join(os.path.dirname(torch.__file__), "../third_party/cutlass/")
        ),
    )

    # Configures the maximum number of CUTLASS configs to profile in max_autotune.
    # By default it's None, so that all CUTLASS configs are tuned.
    # This is mainly used to reduce test time in CI.
    cutlass_max_profiling_configs = None

    # Path to CUDA NVCC.
    # NVCC search order:
    # 1) cuda_cxx set in this config
    # 2）CUDACXX environment variable
    # 3）CUDA_HOME environment variable
    # 4) default system search PATH.
    cuda_cxx = None


# create a directory containing lots of debug information
class trace:
    # master switch for all debugging flags below
    enabled = os.environ.get("TORCH_COMPILE_DEBUG", "0") == "1"

    # Save python logger call >=logging.DEBUG
    debug_log = False

    # Save python logger call >=logging.INFO
    info_log = False

    # Save input FX graph (post decomps, pre optimization)
    fx_graph = True

    # Save FX graph after transformations
    fx_graph_transformed = True

    # Save TorchInductor IR before fusion pass
    ir_pre_fusion = True

    # Save TorchInductor IR after fusion pass
    ir_post_fusion = True

    # Copy generated code to trace dir
    output_code = True

    # SVG figure showing post-fusion graph
    graph_diagram = os.environ.get("INDUCTOR_POST_FUSION_SVG", "0") == "1"

    # SVG figure showing fx with fusion
    draw_orig_fx_graph = os.environ.get("INDUCTOR_ORIG_FX_SVG", "0") == "1"

    # Store cProfile (see snakeviz to view)
    compile_profile = False

    # Upload the .tar.gz file
    # Needs to be overriden based on specific environment needs
    upload_tar = None


_save_config_ignore = {
    # workaround: "Can't pickle <function ...>"
    "trace.upload_tar",
}


from .._dynamo.config_utils import install_config_module

# adds patch, save_config, etc
install_config_module(sys.modules[__name__])<|MERGE_RESOLUTION|>--- conflicted
+++ resolved
@@ -79,10 +79,6 @@
 # enable reordering pass
 reordering = True
 
-<<<<<<< HEAD
-# Reorders computation to maximize overlap between compute and communication
-reordering_for_comms = False
-=======
 # Scale down RBLOCK for better occupancy
 dynamic_scale_rblock = os.environ.get("TORCHINDUCTOR_DYNAMIC_SCALE_RBLOCK", "1") == "1"
 
@@ -99,7 +95,6 @@
 
 # TODO: capture whether the graph is from export
 from_export = False
->>>>>>> 08c7dcda
 
 # enable slow autotuning passes to select algorithms
 max_autotune = os.environ.get("TORCHINDUCTOR_MAX_AUTOTUNE") == "1"
